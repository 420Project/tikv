// Copyright 2018 PingCAP, Inc.
//
// Licensed under the Apache License, Version 2.0 (the "License");
// you may not use this file except in compliance with the License.
// You may obtain a copy of the License at
//
//     http://www.apache.org/licenses/LICENSE-2.0
//
// Unless required by applicable law or agreed to in writing, software
// distributed under the License is distributed on an "AS IS" BASIS,
// See the License for the specific language governing permissions and
// limitations under the License.

use std::sync::Arc;

use rocksdb::DB;
use tempdir::TempDir;
use test;

use kvproto::kvrpcpb::Context;
use kvproto::metapb::{Region, RegionEpoch};
use kvproto::raft_cmdpb::{RaftCmdRequest, RaftCmdResponse, Response};
use kvproto::raft_serverpb::RaftMessage;

use tikv::raftstore::store::{
<<<<<<< HEAD
    cmd_resp, engine, util, BatchReadCallback, Callback, PeerMsg, ReadResponse, RegionSnapshot,
    SignificantMsg, WriteResponse,
=======
    cmd_resp, engine, util, Callback, Msg, ReadResponse, RegionSnapshot, SignificantMsg,
    WriteResponse,
>>>>>>> a49b80eb
};
use tikv::raftstore::Result;
use tikv::server::transport::RaftStoreRouter;
use tikv::storage::engine::raftkv::CmdRes;
use tikv::storage::engine::{
    Callback as EngineCallback, CbContext, Modify, Result as EngineResult,
};
use tikv::storage::types::Key;
use tikv::storage::{Engine, RaftKv, ALL_CFS, CF_DEFAULT};
use tikv::util::rocksdb;

#[derive(Clone)]
struct SyncBenchRouter {
    db: Arc<DB>,
    region: Region,
}

impl SyncBenchRouter {
    fn new(region: Region, db: Arc<DB>) -> SyncBenchRouter {
        SyncBenchRouter { db, region }
    }
}

impl SyncBenchRouter {
    fn invoke(&self, msg: PeerMsg) {
        let mut response = RaftCmdResponse::new();
        cmd_resp::bind_term(&mut response, 1);
<<<<<<< HEAD
        match msg {
            PeerMsg::RaftCmd {
                request, callback, ..
            } => match callback {
=======
        if let Msg::RaftCmd {
            request, callback, ..
        } = msg
        {
            match callback {
>>>>>>> a49b80eb
                Callback::Read(cb) => {
                    let snapshot = engine::Snapshot::new(Arc::clone(&self.db));
                    let region = self.region.to_owned();
                    cb(ReadResponse {
                        response,
                        snapshot: Some(RegionSnapshot::from_snapshot(snapshot.into_sync(), region)),
                    })
                }
                Callback::Write(cb) => {
                    let mut resp = Response::new();
                    let cmd_type = request.get_requests()[0].get_cmd_type();
                    resp.set_cmd_type(cmd_type);
                    response.mut_responses().push(resp);
                    cb(WriteResponse { response })
                }
                _ => unreachable!(),
<<<<<<< HEAD
            },
            PeerMsg::BatchRaftSnapCmds { on_finished, .. } => {
                let snapshot = engine::Snapshot::new(Arc::clone(&self.db));
                let region = self.region.to_owned();
                match on_finished {
                    Callback::BatchRead(on_finished) => on_finished(vec![Some(ReadResponse {
                        response,
                        snapshot: Some(RegionSnapshot::from_snapshot(snapshot.into_sync(), region)),
                    })]),
                    _ => unreachable!(),
                }
=======
>>>>>>> a49b80eb
            }
        }
    }
}

impl RaftStoreRouter for SyncBenchRouter {
    fn send_raft_msg(&self, msg: RaftMessage) -> Result<()> {
        self.invoke(PeerMsg::RaftMessage(msg));
        Ok(())
    }

    fn send_command(&self, req: RaftCmdRequest, cb: Callback) -> Result<()> {
        self.invoke(PeerMsg::new_raft_cmd(req, cb));
        Ok(())
    }

    fn send_batch_commands(
        &self,
        batch: Vec<RaftCmdRequest>,
        on_finished: BatchReadCallback,
    ) -> Result<()> {
        self.invoke(PeerMsg::new_batch_raft_snapshot_cmd(batch, on_finished));
        Ok(())
    }

    fn async_split(&self, _: u64, _: RegionEpoch, _: Vec<Vec<u8>>, _: Callback) -> Result<()> {
        Ok(())
    }

    fn significant_send(&self, _: u64, _: SignificantMsg) -> Result<()> {
        Ok(())
    }
}

fn new_engine() -> (TempDir, Arc<DB>) {
    let dir = TempDir::new("bench_rafkv").unwrap();
    let path = dir.path().to_str().unwrap().to_string();
    let db = rocksdb::new_engine(&path, ALL_CFS, None).unwrap();
    (dir, Arc::new(db))
}

// The lower limit of time a async_snapshot may take.
#[bench]
fn bench_async_snapshots_noop(b: &mut test::Bencher) {
    let (_dir, db) = new_engine();
    let snapshot = engine::Snapshot::new(Arc::clone(&db));
    let resp = ReadResponse {
        response: RaftCmdResponse::new(),
        snapshot: Some(RegionSnapshot::from_snapshot(
            snapshot.into_sync(),
            Region::new(),
        )),
    };

    b.iter(|| {
        let cb1: EngineCallback<RegionSnapshot> =
            Box::new(move |(_, res): (CbContext, EngineResult<RegionSnapshot>)| {
                assert!(res.is_ok());
            });
        let cb2: EngineCallback<CmdRes> =
            Box::new(move |(ctx, res): (CbContext, EngineResult<CmdRes>)| {
                if let Ok(CmdRes::Snap(snap)) = res {
                    cb1((ctx, Ok(snap)));
                }
            });
        let cb: Callback = Callback::Read(Box::new(move |resp: ReadResponse| {
            let res = CmdRes::Snap(resp.snapshot.unwrap());
            cb2((CbContext::new(), Ok(res)));
        }));
        cb.invoke_read(resp.clone());
    });
}

#[bench]
fn bench_async_snapshot(b: &mut test::Bencher) {
    let leader = util::new_peer(2, 3);
    let mut region = Region::new();
    region.set_id(1);
    region.set_start_key(vec![]);
    region.set_end_key(vec![]);
    region.mut_peers().push(leader.clone());
    region.mut_region_epoch().set_version(2);
    region.mut_region_epoch().set_conf_ver(5);
    let (_tmp, db) = new_engine();
    let kv = RaftKv::new(SyncBenchRouter::new(region.clone(), db));

    let mut ctx = Context::new();
    ctx.set_region_id(region.get_id());
    ctx.set_region_epoch(region.get_region_epoch().clone());
    ctx.set_peer(leader.clone());
    b.iter(|| {
        let on_finished: EngineCallback<RegionSnapshot> = Box::new(move |results| {
            test::black_box(results);
        });
        kv.async_snapshot(&ctx, on_finished).unwrap();
    });
}

#[bench]
fn bench_async_write(b: &mut test::Bencher) {
    let leader = util::new_peer(2, 3);
    let mut region = Region::new();
    region.set_id(1);
    region.set_start_key(vec![]);
    region.set_end_key(vec![]);
    region.mut_peers().push(leader.clone());
    region.mut_region_epoch().set_version(2);
    region.mut_region_epoch().set_conf_ver(5);
    let (_tmp, db) = new_engine();
    let kv = RaftKv::new(SyncBenchRouter::new(region.clone(), db));

    let mut ctx = Context::new();
    ctx.set_region_id(region.get_id());
    ctx.set_region_epoch(region.get_region_epoch().clone());
    ctx.set_peer(leader.clone());
    b.iter(|| {
        let on_finished: EngineCallback<()> = Box::new(|_| {
            test::black_box(());
        });
        kv.async_write(
            &ctx,
            vec![Modify::Delete(
                CF_DEFAULT,
                Key::from_encoded(b"fooo".to_vec()),
            )],
            on_finished,
        ).unwrap();
    });
}<|MERGE_RESOLUTION|>--- conflicted
+++ resolved
@@ -23,13 +23,8 @@
 use kvproto::raft_serverpb::RaftMessage;
 
 use tikv::raftstore::store::{
-<<<<<<< HEAD
-    cmd_resp, engine, util, BatchReadCallback, Callback, PeerMsg, ReadResponse, RegionSnapshot,
-    SignificantMsg, WriteResponse,
-=======
-    cmd_resp, engine, util, Callback, Msg, ReadResponse, RegionSnapshot, SignificantMsg,
+    cmd_resp, engine, util, Callback, PeerMsg, ReadResponse, RegionSnapshot, SignificantMsg,
     WriteResponse,
->>>>>>> a49b80eb
 };
 use tikv::raftstore::Result;
 use tikv::server::transport::RaftStoreRouter;
@@ -57,18 +52,11 @@
     fn invoke(&self, msg: PeerMsg) {
         let mut response = RaftCmdResponse::new();
         cmd_resp::bind_term(&mut response, 1);
-<<<<<<< HEAD
-        match msg {
-            PeerMsg::RaftCmd {
-                request, callback, ..
-            } => match callback {
-=======
-        if let Msg::RaftCmd {
+        if let PeerMsg::RaftCmd {
             request, callback, ..
         } = msg
         {
             match callback {
->>>>>>> a49b80eb
                 Callback::Read(cb) => {
                     let snapshot = engine::Snapshot::new(Arc::clone(&self.db));
                     let region = self.region.to_owned();
@@ -85,20 +73,6 @@
                     cb(WriteResponse { response })
                 }
                 _ => unreachable!(),
-<<<<<<< HEAD
-            },
-            PeerMsg::BatchRaftSnapCmds { on_finished, .. } => {
-                let snapshot = engine::Snapshot::new(Arc::clone(&self.db));
-                let region = self.region.to_owned();
-                match on_finished {
-                    Callback::BatchRead(on_finished) => on_finished(vec![Some(ReadResponse {
-                        response,
-                        snapshot: Some(RegionSnapshot::from_snapshot(snapshot.into_sync(), region)),
-                    })]),
-                    _ => unreachable!(),
-                }
-=======
->>>>>>> a49b80eb
             }
         }
     }
@@ -112,15 +86,6 @@
 
     fn send_command(&self, req: RaftCmdRequest, cb: Callback) -> Result<()> {
         self.invoke(PeerMsg::new_raft_cmd(req, cb));
-        Ok(())
-    }
-
-    fn send_batch_commands(
-        &self,
-        batch: Vec<RaftCmdRequest>,
-        on_finished: BatchReadCallback,
-    ) -> Result<()> {
-        self.invoke(PeerMsg::new_batch_raft_snapshot_cmd(batch, on_finished));
         Ok(())
     }
 
