// Copyright 2018 PingCAP, Inc.
//
// Licensed under the Apache License, Version 2.0 (the "License");
// you may not use this file except in compliance with the License.
// You may obtain a copy of the License at
//
//     http://www.apache.org/licenses/LICENSE-2.0
//
// Unless required by applicable law or agreed to in writing, software
// distributed under the License is distributed on an "AS IS" BASIS,
// See the License for the specific language governing permissions and
// limitations under the License.

use protobuf::{Message, RepeatedField};
use std::collections::hash_map::Entry;
use std::collections::Bound::{Excluded, Included, Unbounded};
use std::collections::VecDeque;
use std::sync::{Arc, Mutex};
use std::time::{Duration, Instant};
use std::{cmp, u64};

use futures::sync::oneshot;
use futures::{Async, Future, Poll, Stream};
use futures_cpupool::CpuPool;
use kvproto::import_sstpb::SSTMeta;
use kvproto::metapb::{self, Region};
use kvproto::pdpb::CheckPolicy;
use kvproto::raft_cmdpb::{
    AdminCmdType, AdminRequest, RaftCmdRequest, RaftCmdResponse, StatusCmdType, StatusResponse,
};
use kvproto::raft_serverpb::{
    MergeState, PeerState, RaftMessage, RaftSnapshotData, RaftTruncatedState, RegionLocalState,
};
use raft::eraftpb::{ConfChangeType, MessageType};
use raft::{self, SnapshotStatus, StateRole, INVALID_INDEX, NO_LIMIT};
use rocksdb::rocksdb_options::WriteOptions;
use rocksdb::DB;
use tokio_timer::timer::Handle;

use pd::PdTask;
use raftstore::{Error, Result};
use storage::CF_RAFT;
use util::escape;
use util::future::CountDownLatch;
use util::mpsc::{loose_bounded, Receiver};
use util::time::{duration_to_sec, SlowTimer};
use util::timer::GLOBAL_TIMER_HANDLE;
use util::worker::{FutureScheduler, Scheduler, Stopped};

use super::Key;
use raftstore::coprocessor::CoprocessorHost;
use raftstore::store::cmd_resp::{bind_term, new_error};
use raftstore::store::engine::{Peekable, Snapshot as EngineSnapshot};
use raftstore::store::fsm::{ConfigProvider, LocalStoreStat, MailBox, Router, StoreMeta};
use raftstore::store::keys::{self, enc_end_key, enc_start_key};
use raftstore::store::local_metrics::RaftMetrics;
use raftstore::store::metrics::*;
use raftstore::store::msg::Callback;
use raftstore::store::peer::{self, ConsistencyState, ReadyContext, StaleState};
use raftstore::store::peer_storage::{ApplySnapResult, PeerStorage};
use raftstore::store::transport::Transport;
use raftstore::store::worker::apply::{ApplyMetrics, ApplyRes, ChangePeer, ExecResult};
use raftstore::store::worker::{
    ApplyTask, ApplyTaskRes, CleanupSSTTask, ConsistencyCheckTask, RaftlogGcTask, ReadTask,
    RegionTask, SplitCheckTask,
};
use raftstore::store::{
    util, Config, Engines, PeerMsg, PeerTick, SignificantMsg, SnapKey, SnapManager,
    SnapshotDeleter, StoreMsg,
};

pub struct DestroyPeerJob {
    pub initialized: bool,
    pub async_remove: bool,
    pub region_id: u64,
    pub peer: metapb::Peer,
}

bitflags! {
    // TODO: maybe declare it as protobuf struct is better.
    pub struct TickSchedulerTracker: u8 {
        const STALE_PEER = 0b00000001;
        const SPLIT_CHECK = 0b00000010;
        const PD_HEARTBEAT = 0b00000100;
    }
}

struct MergeAsyncWait {
    res: ApplyRes,
    notifier: oneshot::Receiver<()>,
}

pub struct Peer<T: 'static> {
    peer: peer::Peer,
    pd_scheduler: FutureScheduler<PdTask>,
    raftlog_gc_scheduler: Scheduler<RaftlogGcTask>,
    consistency_check_scheduler: Scheduler<ConsistencyCheckTask>,
    split_check_scheduler: Scheduler<SplitCheckTask>,
    cleanup_sst_scheduler: Scheduler<CleanupSSTTask>,
    store_meta: Arc<Mutex<StoreMeta>>,
    poller: CpuPool,
    raft_metrics: RaftMetrics,
    snap_mgr: SnapManager,
    timer: Handle,
    mail_box: MailBox,
    router: Router,
    receiver: Receiver<PeerMsg>,
    trans: T,
    latch: CountDownLatch,
    store_stat: LocalStoreStat,
    tick_tracker: TickSchedulerTracker,
    pending_apply: Option<MergeAsyncWait>,
    need_flush_trans: bool,
    queued_snapshot: bool,
    has_ready: bool,
    stopped: bool,
}

impl<T: Transport> ConfigProvider<T> for Peer<T> {
    #[inline]
    fn store_id(&self) -> u64 {
        self.peer.peer.get_store_id()
    }

    #[inline]
    fn config(&self) -> Arc<Config> {
        Arc::clone(&self.peer.cfg)
    }

    #[inline]
    fn snap_scheduler(&self) -> Scheduler<RegionTask> {
        self.peer.get_store().region_sched()
    }

    #[inline]
    fn apply_scheduler(&self) -> Scheduler<ApplyTask> {
        self.peer.apply_scheduler.clone()
    }

    #[inline]
    fn read_scheduler(&self) -> Scheduler<ReadTask> {
        self.peer.read_scheduler.clone()
    }

    #[inline]
    fn engines(&self) -> Engines {
        self.peer.engines.clone()
    }

    #[inline]
    fn coprocessor_host(&self) -> Arc<CoprocessorHost> {
        Arc::clone(&self.peer.coprocessor_host)
    }

    #[inline]
    fn pd_scheduler(&self) -> FutureScheduler<PdTask> {
        self.pd_scheduler.clone()
    }

    #[inline]
    fn raft_log_gc_scheduler(&self) -> Scheduler<RaftlogGcTask> {
        self.raftlog_gc_scheduler.clone()
    }

    #[inline]
    fn consistency_check_scheduler(&self) -> Scheduler<ConsistencyCheckTask> {
        self.consistency_check_scheduler.clone()
    }

    #[inline]
    fn store_meta(&self) -> Arc<Mutex<StoreMeta>> {
        self.store_meta.clone()
    }

    #[inline]
    fn snap_manager(&self) -> SnapManager {
        self.snap_mgr.clone()
    }

    #[inline]
    fn split_check_scheduler(&self) -> Scheduler<SplitCheckTask> {
        self.split_check_scheduler.clone()
    }

    #[inline]
    fn cleanup_sst_scheduler(&self) -> Scheduler<CleanupSSTTask> {
        self.cleanup_sst_scheduler.clone()
    }

    #[inline]
    fn transport(&self) -> T {
        self.trans.clone()
    }

    #[inline]
    fn poller(&self) -> CpuPool {
        self.poller.clone()
    }

    #[inline]
    fn count_down_latch(&self) -> CountDownLatch {
        self.latch.clone()
    }

    #[inline]
    fn local_store_stat(&self) -> LocalStoreStat {
        self.store_stat.clone()
    }

    #[inline]
    fn router(&self) -> Router {
        self.router.clone()
    }
}

impl<T> Peer<T> {
    pub fn peer_id(&self) -> u64 {
        self.peer.peer_id()
    }

    pub fn term(&self) -> u64 {
        self.peer.term()
    }

    pub fn get_store(&self) -> &PeerStorage {
        self.peer.get_store()
    }

    pub fn region(&self) -> &Region {
        self.peer.region()
    }

    pub fn region_id(&self) -> u64 {
        self.peer.region().get_id()
    }

    pub fn kv_engine(&self) -> &Arc<DB> {
        &self.peer.engines.kv
    }

    pub fn mail_box(&self) -> MailBox {
        self.mail_box.clone()
    }
}

impl<T: Transport> Peer<T> {
    pub fn create<P: ConfigProvider<T>>(p: &P, region: &Region) -> Result<Peer<T>> {
        let peer = peer::Peer::create(p, region)?;
        Ok(Peer::new(p, peer))
    }

    pub fn replicate<P: ConfigProvider<T>>(
        p: &P,
        region_id: u64,
        peer: metapb::Peer,
    ) -> Result<Peer<T>> {
        let peer = peer::Peer::replicate(p, region_id, peer)?;
        Ok(Peer::new(p, peer))
    }

    fn new<P: ConfigProvider<T>>(p: &P, peer: peer::Peer) -> Peer<T> {
        let (tx, rx) = loose_bounded(peer.cfg.notify_capacity);
        Peer {
            peer,
            pd_scheduler: p.pd_scheduler(),
            raftlog_gc_scheduler: p.raft_log_gc_scheduler(),
            consistency_check_scheduler: p.consistency_check_scheduler(),
            split_check_scheduler: p.split_check_scheduler(),
            cleanup_sst_scheduler: p.cleanup_sst_scheduler(),
            store_meta: p.store_meta(),
            raft_metrics: RaftMetrics::default(),
            poller: p.poller(),
            snap_mgr: p.snap_manager(),
            timer: GLOBAL_TIMER_HANDLE.clone(),
            mail_box: tx,
            router: p.router(),
            receiver: rx,
            trans: p.transport(),
            latch: p.count_down_latch(),
            store_stat: p.local_store_stat(),
            tick_tracker: TickSchedulerTracker::empty(),
            pending_apply: None,
            need_flush_trans: false,
            queued_snapshot: false,
            has_ready: false,
            stopped: false,
        }
    }

    #[inline]
    fn on_significant_msg(&mut self, msg: SignificantMsg) {
        match msg {
            SignificantMsg::SnapshotStatus { to_peer_id, status } => {
                // Report snapshot status to the corresponding peer.
                self.report_snapshot_status(to_peer_id, status);
            }
            SignificantMsg::Unreachable { to_peer_id } => {
                self.peer.raft_group.report_unreachable(to_peer_id)
            }
        }
    }

    fn report_snapshot_status(&mut self, to_peer_id: u64, status: SnapshotStatus) {
        let to_peer = match self.peer.get_peer_from_cache(to_peer_id) {
            Some(peer) => peer,
            None => {
                // If to_peer is gone, ignore this snapshot status
                warn!(
                    "{} peer {} not found, ignore snapshot status {:?}",
                    self.peer.tag, to_peer_id, status
                );
                return;
            }
        };
        info!(
            "{} report snapshot status {:?} {:?}",
            self.peer.tag, to_peer, status
        );
        self.peer.raft_group.report_snapshot(to_peer_id, status)
    }

    pub fn resume_applying_snapshot(&mut self) {
        info!(
            "{} resume applying snapshot [region {:?}]",
            self.peer.tag,
            self.region()
        );
        self.peer.mut_store().schedule_applying_snapshot();
    }

    pub fn resume_merging(&mut self, state: MergeState, meta: &mut StoreMeta) {
        info!(
            "{} resume merging [region {:?}, state: {:?}]",
            self.peer.tag,
            self.region(),
            state
        );
        self.peer.pending_merge_state = Some(state);
        self.notify_prepare_merge(meta);
    }

    fn notify_prepare_merge(&self, meta: &mut StoreMeta) {
        let lock_key = (
            self.region_id(),
            self.region().get_region_epoch().get_version(),
        );
        let (tx, _) = oneshot::channel();
        // If it's registered already, then remove it to notify
        // Commit merge, and then insert a new one to indicate prepare merge
        // is handled.
        meta.merge_locks.insert(lock_key, tx);
    }

    pub fn start(mut self, poller: &CpuPool) {
        self.schedule_raft_base_tick();
        self.schedule_raft_gc_log_tick();
        self.schedule_check_peer_stale_state_tick();
        if self.peer.pending_merge_state.is_some() {
            self.schedule_merge_check_tick();
        }
        poller.spawn(self).forget()
    }

    fn on_role_changed(&mut self, role: StateRole) {
        match role {
            StateRole::Leader => {
                self.schedule_pd_heartbeat_tick();
                self.schedule_split_region_check_tick();
            }
            _ => {
                self.schedule_check_peer_stale_state_tick();
            }
        }
    }
}

impl<T: Transport> Peer<T> {
    #[inline]
    fn schedule_tick(&self, dur: Duration, tick: PeerTick) {
        if dur != Duration::new(0, 0) {
            let tx = self.mail_box.clone();
            let f = self.timer.delay(Instant::now() + dur).map(move |_| {
                let _ = tx.force_send(PeerMsg::Tick(tick));
            });
            self.poller.spawn(f).forget()
        }
    }

    #[inline]
    fn schedule_raft_base_tick(&self) {
        self.schedule_tick(self.peer.cfg.raft_base_tick_interval.0, PeerTick::Raft)
    }

    fn on_raft_base_tick(&mut self) {
        if !self.peer.pending_remove {
            if !self.peer.is_applying_snapshot() && !self.peer.has_pending_snapshot() {
                if self.peer.raft_group.tick() {
                    self.has_ready = true;
                }
            } else {
                // need to check if snapshot is applied
                self.has_ready = true;
            }
            self.schedule_raft_base_tick();
        }

        self.raft_metrics.flush();
        self.store_stat.flush();
        self.peer.mut_store().flush_cache_metrics();
    }

    #[inline]
    fn on_apply_res(&mut self, res: ApplyTaskRes) {
        match res {
            ApplyTaskRes::Apply(mut apply_res) => {
                debug!("{} async apply finish: {:?}", self.peer.tag, apply_res);
                if let Some(rx) = self.on_ready_result(
                    apply_res.merged,
                    &mut apply_res.exec_res,
                    &apply_res.metrics,
                ) {
                    self.pending_apply = Some(MergeAsyncWait {
                        res: apply_res,
                        notifier: rx,
                    });
                    return;
                }
                if self.peer.post_apply(
                    apply_res.apply_state,
                    apply_res.applied_index_term,
                    apply_res.merged,
                    &apply_res.metrics,
                ) {
                    self.has_ready = true;
                }
            }
            ApplyTaskRes::Destroy(p) => {
                assert_eq!(p.id(), self.peer_id());
                assert_eq!(p.region_id(), self.region_id());
                self.destroy_peer(false);
            }
        }
    }

    fn resume_handling_pending_apply(&mut self) -> bool {
        let pending_apply = self.pending_apply.take().unwrap();
        let mut res = pending_apply.res;
        debug!("{} resume handling apply result {:?}", self.peer.tag, res);
        if let Some(rx) = self.on_ready_exec_results(res.merged, &mut res.exec_res) {
            self.pending_apply = Some(MergeAsyncWait { res, notifier: rx });
            return false;
        }
        if self.peer.post_apply(
            res.apply_state,
            res.applied_index_term,
            res.merged,
            &res.metrics,
        ) {
            self.has_ready = true;
        }
        true
    }

    fn on_raft_message(&mut self, mut msg: RaftMessage) -> Result<()> {
        debug!(
            "{} handle raft message {:?}, from {} to {}",
            self.peer.tag,
            msg.get_message().get_msg_type(),
            msg.get_from_peer().get_id(),
            msg.get_to_peer().get_id()
        );

        if !self.validate_raft_msg(&msg) {
            return Ok(());
        }

        if msg.get_is_tombstone() {
            // we receive a message tells us to remove ourself.
            self.handle_gc_peer_msg(&msg);
            return Ok(());
        }

        if msg.has_merge_target() {
            if self.need_gc_merge(&msg)? {
                self.on_stale_merge();
            }
            return Ok(());
        }

        if self.check_msg(&msg) {
            return Ok(());
        }

        if let Some(key) = self.check_snapshot(&msg)? {
            // If the snapshot file is not used again, then it's OK to
            // delete them here. If the snapshot file will be reused when
            // receiving, then it will fail to pass the check again, so
            // missing snapshot files should not be noticed.
            let s = self.snap_mgr.get_snapshot_for_applying(&key)?;
            self.snap_mgr.delete_snapshot(&key, s.as_ref(), false);
            return Ok(());
        }

        let from_peer_id = msg.get_from_peer().get_id();
        self.peer.insert_peer_cache(msg.take_from_peer());
        self.peer.step(msg.take_message())?;

        if self.peer.any_new_peer_catch_up(from_peer_id) {
            self.peer.heartbeat_pd(&self.pd_scheduler);
        }

        self.has_ready = true;
        Ok(())
    }

    // return false means the message is invalid, and can be ignored.
    fn validate_raft_msg(&mut self, msg: &RaftMessage) -> bool {
        let to = msg.get_to_peer();

        if to.get_store_id() != self.store_id() {
            warn!(
                "{} store not match, to store id {}, mine {}, ignore it",
                self.peer.tag,
                to.get_store_id(),
                self.store_id()
            );
            self.raft_metrics.message_dropped.mismatch_store_id += 1;
            return false;
        }

        if !msg.has_region_epoch() {
            error!("{} missing epoch in raft message, ignore it", self.peer.tag);
            self.raft_metrics.message_dropped.mismatch_region_epoch += 1;
            return false;
        }

        true
    }

    fn check_msg(&mut self, msg: &RaftMessage) -> bool {
        let from_epoch = msg.get_region_epoch();
        let msg_type = msg.get_message().get_msg_type();
        let is_vote_msg =
            msg_type == MessageType::MsgRequestVote || msg_type == MessageType::MsgRequestPreVote;
        let from_store_id = msg.get_from_peer().get_store_id();

        // Let's consider following cases with three nodes [1, 2, 3] and 1 is leader:
        // a. 1 removes 2, 2 may still send MsgAppendResponse to 1.
        //  We should ignore this stale message and let 2 remove itself after
        //  applying the ConfChange log.
        // b. 2 is isolated, 1 removes 2. When 2 rejoins the cluster, 2 will
        //  send stale MsgRequestVote to 1 and 3, at this time, we should tell 2 to gc itself.
        // c. 2 is isolated but can communicate with 3. 1 removes 3.
        //  2 will send stale MsgRequestVote to 3, 3 should ignore this message.
        // d. 2 is isolated but can communicate with 3. 1 removes 2, then adds 4, remove 3.
        //  2 will send stale MsgRequestVote to 3, 3 should tell 2 to gc itself.
        // e. 2 is isolated. 1 adds 4, 5, 6, removes 3, 1. Now assume 4 is leader.
        //  After 2 rejoins the cluster, 2 may send stale MsgRequestVote to 1 and 3,
        //  1 and 3 will ignore this message. Later 4 will send messages to 2 and 2 will
        //  rejoin the raft group again.
        // f. 2 is isolated. 1 adds 4, 5, 6, removes 3, 1. Now assume 4 is leader, and 4 removes 2.
        //  unlike case e, 2 will be stale forever.
        // TODO: for case f, if 2 is stale for a long time, 2 will communicate with pd and pd will
        // tell 2 is stale, so 2 can remove itself.

        if util::is_epoch_stale(from_epoch, self.peer.region().get_region_epoch())
            && util::find_peer(self.peer.region(), from_store_id).is_none()
        {
            // The message is stale and not in current region.
            self.handle_stale_msg(msg, is_vote_msg, None);
            return true;
        }

        let target = msg.get_to_peer();
        if target.get_id() < self.peer.peer_id() {
            info!(
                "{} target peer id {} is less than {}, msg maybe stale.",
                self.peer.tag,
                target.get_id(),
                self.peer.peer_id()
            );
            self.raft_metrics.message_dropped.stale_msg += 1;
            true
        } else if target.get_id() > self.peer.peer_id() {
            match self.peer.maybe_destroy() {
                Some(job) => {
                    info!(
                        "{} is stale as received a larger peer {:?}, destroying.",
                        self.peer.tag, target
                    );
                    if self.handle_destroy_peer(job) {
                        let _ = self
                            .router
                            .send_store_message(StoreMsg::RaftMessage(msg.clone()));
                    }
                }
                None => self.raft_metrics.message_dropped.applying_snap += 1,
            }
            true
        } else {
            false
        }
    }

    fn handle_stale_msg(
        &mut self,
        msg: &RaftMessage,
        need_gc: bool,
        target_region: Option<metapb::Region>,
    ) {
        let region_id = msg.get_region_id();
        let from_peer = msg.get_from_peer();
        let to_peer = msg.get_to_peer();
        let msg_type = msg.get_message().get_msg_type();
        let cur_epoch = self.peer.region().get_region_epoch();

        if !need_gc {
            info!(
                "{} raft message {:?} is stale, current {:?}, ignore it",
                self.peer.tag, msg_type, cur_epoch
            );
            self.raft_metrics.message_dropped.stale_msg += 1;
            return;
        }

        info!(
            "{} raft message {:?} is stale, current {:?}, tell to gc",
            self.peer.tag, msg_type, cur_epoch
        );

        let mut gc_msg = RaftMessage::new();
        gc_msg.set_region_id(region_id);
        gc_msg.set_from_peer(to_peer.clone());
        gc_msg.set_to_peer(from_peer.clone());
        gc_msg.set_region_epoch(cur_epoch.clone());
        if let Some(r) = target_region {
            gc_msg.set_merge_target(r);
        } else {
            gc_msg.set_is_tombstone(true);
        }
        if let Err(e) = self.trans.send(gc_msg) {
            error!("{} send gc message failed {:?}", self.peer.tag, e);
        }
        self.need_flush_trans = true;
    }

    /// Check if it's necessary to gc the source merge peer.
    ///
    /// If the target merge peer won't be created on this store,
    /// then it's appropriate to destroy it immediately.
    fn need_gc_merge(&mut self, msg: &RaftMessage) -> Result<bool> {
        let merge_target = msg.get_merge_target();
        let target_region_id = merge_target.get_id();

        let meta = self.store_meta.lock().unwrap();
        if let Some(epoch) = meta.pending_cross_snap.get(&target_region_id).or_else(|| {
            meta.regions
                .get(&target_region_id)
                .map(|r| r.get_region_epoch())
        }) {
            info!(
                "{} checking target {} epoch: {:?}",
                self.peer.tag, target_region_id, epoch
            );
            // So the target peer has moved on, we should let it go.
            if epoch.get_version() > merge_target.get_region_epoch().get_version() {
                return Ok(true);
            }
            // Wait till it catching up logs.
            return Ok(false);
        }

        let state_key = keys::region_state_key(target_region_id);
        if let Some(state) = self
            .kv_engine()
            .get_msg_cf::<RegionLocalState>(CF_RAFT, &state_key)?
        {
            debug!(
                "{} check local state {:?} for region {}",
                self.peer.tag, state, target_region_id
            );
            if state.get_state() == PeerState::Tombstone
                && state.get_region().get_region_epoch().get_conf_ver()
                    >= merge_target.get_region_epoch().get_conf_ver()
            {
                // Replica was destroyed.
                return Ok(true);
            }
        }

        info!(
            "{} no replica of region {} exist, check pd.",
            self.peer.tag, target_region_id
        );
        // We can't know whether the peer is destroyed or not for sure locally, ask
        // pd for help.
        let target_peer = merge_target
            .get_peers()
            .iter()
            .find(|p| p.get_store_id() == self.store_id())
            .unwrap();
        let task = PdTask::ValidatePeer {
            peer: target_peer.to_owned(),
            region: merge_target.to_owned(),
            merge_source: Some(self.region_id()),
        };
        if let Err(e) = self.pd_scheduler.schedule(task) {
            error!(
                "{} failed to validate target peer {:?}: {}",
                self.peer.tag, target_peer, e
            );
        }
        Ok(false)
    }

    fn handle_gc_peer_msg(&mut self, msg: &RaftMessage) {
        let from_epoch = msg.get_region_epoch();
        if !util::is_epoch_stale(self.peer.region().get_region_epoch(), from_epoch) {
            return;
        }

        if self.peer.peer != *msg.get_to_peer() {
            info!("{} receive stale gc message, ignore.", self.peer.tag);
            self.raft_metrics.message_dropped.stale_msg += 1;
            return;
        }
        // TODO: ask pd to guarantee we are stale now.
        info!(
            "{} peer {:?} receives gc message, trying to remove",
            self.peer.tag,
            msg.get_to_peer()
        );
        match self.peer.maybe_destroy() {
            Some(job) => {
                self.handle_destroy_peer(job);
            }
            None => self.raft_metrics.message_dropped.applying_snap += 1,
        }
    }

    fn check_snapshot(&mut self, msg: &RaftMessage) -> Result<Option<SnapKey>> {
        if !msg.get_message().has_snapshot() {
            return Ok(None);
        }

        let region_id = msg.get_region_id();
        let snap = msg.get_message().get_snapshot();
        let key = SnapKey::from_region_snap(region_id, snap);
        let mut snap_data = RaftSnapshotData::new();
        snap_data.merge_from_bytes(snap.get_data())?;
        let snap_region = snap_data.take_region();
        let peer_id = msg.get_to_peer().get_id();

        if snap_region
            .get_peers()
            .iter()
            .all(|p| p.get_id() != peer_id)
        {
            info!(
                "{} {:?} doesn't contain peer {:?}, skip.",
                self.peer.tag,
                snap_region,
                msg.get_to_peer()
            );
            self.raft_metrics.message_dropped.region_no_peer += 1;
            return Ok(Some(key));
        }

        let mut meta = self.store_meta.lock().unwrap();
        let r = meta
            .region_ranges
            .range((Excluded(enc_start_key(&snap_region)), Unbounded::<Key>))
            .map(|(_, region_id)| &meta.regions[region_id])
            .take_while(|r| enc_start_key(r) < enc_end_key(&snap_region))
            .skip_while(|r| r.get_id() == region_id)
            .next()
            .map(|r| r.to_owned());
        if let Some(exist_region) = r {
            info!(
                "{} region overlapped {:?}, {:?}",
                self.peer.tag, exist_region, snap_region
            );
            meta.pending_cross_snap
                .insert(region_id, snap_region.get_region_epoch().to_owned());
            self.raft_metrics.message_dropped.region_overlap += 1;
            return Ok(Some(key));
        }
        for region in &meta.pending_snapshot_regions {
            if enc_start_key(region) < enc_end_key(&snap_region) &&
               enc_end_key(region) > enc_start_key(&snap_region) &&
               // Same region can overlap, we will apply the latest version of snapshot.
               region.get_id() != snap_region.get_id()
            {
                info!(
                    "{} pending region overlapped {:?}, {:?}",
                    self.peer.tag, region, snap_region
                );
                self.raft_metrics.message_dropped.region_overlap += 1;
                return Ok(Some(key));
            }
        }
        if let Some(r) = meta.pending_cross_snap.get(&region_id) {
            // Check it to avoid epoch moves backward.
            if util::is_epoch_stale(snap_region.get_region_epoch(), r) {
                info!(
                    "{} snapshot epoch is stale, drop: {:?} < {:?}",
                    self.peer.tag,
                    snap_region.get_region_epoch(),
                    r
                );
                self.raft_metrics.message_dropped.stale_msg += 1;
                return Ok(Some(key));
            }
        }
        // check if snapshot file exists.
        self.snap_mgr.get_snapshot_for_applying(&key)?;

        meta.pending_snapshot_regions.push(snap_region);
        self.queued_snapshot = true;
        meta.pending_cross_snap.remove(&region_id);

        Ok(None)
    }

    fn handle_raft_ready(&mut self) {
        let t = SlowTimer::new();
        let previous_ready_metrics = self.raft_metrics.ready.clone();

        self.raft_metrics.ready.pending_region += 1;

        let (kv_wb, raft_wb, append_res, sync_log) = {
            let mut ctx = ReadyContext::new(&mut self.raft_metrics, &mut self.trans);
            self.peer
                .handle_raft_ready_append(&mut ctx, &self.pd_scheduler);
            (ctx.kv_wb, ctx.raft_wb, ctx.ready_res, ctx.sync_log)
        };

        if let Some((ref ready, _)) = append_res {
            if let Some(ref ss) = ready.ss {
                self.on_role_changed(ss.raft_state)
            }
        }

        if let Some(proposals) = self.peer.take_apply_proposals() {
            if self
                .peer
                .apply_scheduler
                .schedule(ApplyTask::Proposals(proposals))
                .is_err()
            {
                warn!(
                    "{} fail to schedule apply tasks, are we shutting down?",
                    self.peer.tag
                );
            }

            // In most cases, if the leader proposes a message, it will also
            // broadcast the message to other followers, so we should flush the
            // messages ASAP.
            self.trans.flush();
            self.need_flush_trans = false;
        }

        self.raft_metrics.ready.has_ready_region += append_res.is_some() as u64;

        // apply_snapshot, peer_destroy will clear_meta, so we need write region state first.
        // otherwise, if program restart between two write, raft log will be removed,
        // but region state may not changed in disk.
        fail_point!("raft_before_save");
        if !kv_wb.is_empty() {
            // RegionLocalState, ApplyState
            let mut write_opts = WriteOptions::new();
            write_opts.set_sync(true);
            self.peer
                .engines
                .kv
                .write_opt(kv_wb, &write_opts)
                .unwrap_or_else(|e| {
                    panic!(
                        "{} failed to save append state result: {:?}",
                        self.peer.tag, e
                    );
                });
        }
        fail_point!("raft_between_save");

        if !raft_wb.is_empty() {
            // RaftLocalState, Raft Log Entry
            let mut write_opts = WriteOptions::new();
            write_opts.set_sync(self.peer.cfg.sync_log || sync_log);
            self.peer
                .engines
                .raft
                .write_opt(raft_wb, &write_opts)
                .unwrap_or_else(|e| {
                    panic!(
                        "{} failed to save raft append result: {:?}",
                        self.peer.tag, e
                    );
                });
        }
        fail_point!("raft_after_save");

        let ready_result = append_res.map(|(mut ready, invoke_ctx)| {
            let is_merging = self.peer.pending_merge_state.is_some();
            let res = self.peer.post_raft_ready_append(
                &mut self.raft_metrics,
                &mut self.trans,
                &mut ready,
                invoke_ctx,
            );
            if is_merging && res.is_some() {
                // After applying a snapshot, merge is rollbacked implicitly.
                self.on_ready_rollback_merge(0, None);
            }
            (ready, res)
        });

        self.raft_metrics
            .append_log
            .observe(duration_to_sec(t.elapsed()) as f64);

        slow_log!(
            t,
            "{} handle {} ready, {} entries, {} messages and {} \
             snapshots",
            self.peer.tag,
            ready_result.is_some() as u8,
            self.raft_metrics.ready.append - previous_ready_metrics.append,
            self.raft_metrics.ready.message - previous_ready_metrics.message,
            self.raft_metrics.ready.snapshot - previous_ready_metrics.snapshot
        );

        if let Some((ready, res)) = ready_result {
            if let Some(apply_task) = self.peer.handle_raft_ready_apply(ready) {
                if self
                    .peer
                    .apply_scheduler
                    .schedule(ApplyTask::apply(apply_task))
                    .is_err()
                {
                    warn!(
                        "{} failed to schedule apply task, are we shutting down?",
                        self.peer.tag
                    );
                }
            }
            if let Some(apply_result) = res {
                self.on_ready_apply_snapshot(apply_result);
            }
        }

        let dur = t.elapsed();
        if !self.store_stat.is_busy {
            let election_timeout = Duration::from_millis(
                self.peer.cfg.raft_base_tick_interval.as_millis()
                    * self.peer.cfg.raft_election_timeout_ticks as u64,
            );
            if dur >= election_timeout {
                self.store_stat.is_busy = true;
            }
        }

        self.raft_metrics
            .process_ready
            .observe(duration_to_sec(dur) as f64);

        self.trans.flush();
        self.need_flush_trans = false;

        slow_log!(t, "{} on raft ready", self.peer.tag);
    }

    fn handle_destroy_peer(&mut self, job: DestroyPeerJob) -> bool {
        if job.initialized {
            self.peer
                .apply_scheduler
                .schedule(ApplyTask::destroy(job.region_id))
                .unwrap();
            self.peer
                .read_scheduler
                .schedule(ReadTask::destroy(job.region_id))
                .unwrap();
        }
        if job.async_remove {
            info!("{} is destroyed asychroniously", self.peer.tag);
            false
        } else {
            self.destroy_peer(false);
            true
        }
    }

    fn destroy_peer(&mut self, merged_by_target: bool) {
        info!(
            "{} starts destroy [merged_by_target: {}]",
            self.peer.tag, merged_by_target
        );
        self.stopped = true;
        let region_id = self.region_id();

        // We can't destroy a peer which is applying snapshot.
        assert!(!self.peer.is_applying_snapshot());
        let mut meta = self.store_meta.lock().unwrap();
        meta.pending_cross_snap.remove(&region_id);
        let task = PdTask::DestroyPeer { region_id };
        if let Err(e) = self.pd_scheduler.schedule(task) {
            error!("{} failed to notify pd: {}", self.peer.tag, e);
        }
        let is_initialized = self.peer.is_initialized();
        if let Err(e) = self.peer.destroy(merged_by_target) {
            // If not panic here, the peer will be recreated in the next restart,
            // then it will be gc again. But if some overlap region is created
            // before restarting, the gc action will delete the overlap region's
            // data too.
            panic!(
                "{} destroy peer {:?} in store {} err {:?}",
                self.peer.tag,
                self.peer.peer,
                self.store_id(),
                e
            );
        }
        self.router.unregister_mailbox(region_id);

        // Do do the removal when it's merged. As the meta is cleared when committing
        // merge.
        if is_initialized && !merged_by_target
            && meta
                .region_ranges
                .remove(&enc_end_key(self.peer.region()))
                .is_none()
        {
            panic!(
                "{} meta corruption detected remove peer {:?} in store {}",
                self.peer.tag,
                self.peer.peer,
                self.store_id()
            );
        }
        if meta.regions.remove(&region_id).is_none() && !merged_by_target {
            panic!(
                "{} meta corruption detected when removing peer {:?} on store {}",
                self.peer.tag,
                self.peer.peer,
                self.store_id()
            );
        }
    }

    fn on_ready_change_peer(&mut self, cp: ChangePeer) {
        let my_peer_id;
        let change_type = cp.conf_change.get_change_type();
        self.peer.raft_group.apply_conf_change(&cp.conf_change);
        if cp.conf_change.get_node_id() == raft::INVALID_ID {
            // Apply failed, skip.
            return;
        }
        {
            let mut meta = self.store_meta.lock().unwrap();
            meta.set_region(cp.region, &mut self.peer);
        }
        if self.peer.is_leader() {
            // Notify pd immediately.
            info!(
                "{} notify pd with change peer region {:?}",
                self.peer.tag,
                self.peer.region()
            );
            self.peer.heartbeat_pd(&self.pd_scheduler);
        }

        let peer_id = cp.peer.get_id();
        match change_type {
            ConfChangeType::AddNode | ConfChangeType::AddLearnerNode => {
                let peer = cp.peer.clone();
                if self.peer.peer_id() == peer_id && self.peer.peer.get_is_learner() {
                    self.peer.peer = peer.clone();
                }

                // Add this peer to cache and heartbeats.
                let now = Instant::now();
                self.peer.peer_heartbeats.insert(peer.get_id(), now);
                if self.peer.is_leader() {
                    self.peer
                        .peers_start_pending_time
                        .push((peer.get_id(), now));
                }
                self.peer.insert_peer_cache(peer);
            }
            ConfChangeType::RemoveNode => {
                // Remove this peer from cache.
                self.peer.peer_heartbeats.remove(&peer_id);
                if self.peer.is_leader() {
                    self.peer
                        .peers_start_pending_time
                        .retain(|&(p, _)| p != peer_id);
                }
                self.peer.remove_peer_from_cache(peer_id);
            }
        }
        my_peer_id = self.peer.peer_id();

        let peer = cp.peer;

        // We only care remove itself now.
        if change_type == ConfChangeType::RemoveNode && peer.get_store_id() == self.store_id() {
            if my_peer_id == peer.get_id() {
                self.destroy_peer(false)
            } else {
                panic!("{} trying to remove unknown peer {:?}", self.peer.tag, peer);
            }
        }
    }

    fn on_ready_compact_log(&mut self, first_index: u64, state: RaftTruncatedState) {
        let total_cnt = self.peer.last_applying_idx - first_index;
        // the size of current CompactLog command can be ignored.
        let remain_cnt = self.peer.last_applying_idx - state.get_index() - 1;
        self.peer.raft_log_size_hint = self.peer.raft_log_size_hint * remain_cnt / total_cnt;
        let task = RaftlogGcTask {
            raft_engine: Arc::clone(&self.peer.get_store().get_raft_engine()),
            region_id: self.region_id(),
            start_idx: self.peer.last_compacted_idx,
            end_idx: state.get_index() + 1,
        };
        self.peer.last_compacted_idx = task.end_idx;
        self.peer.mut_store().compact_to(task.end_idx);
        if let Err(e) = self.raftlog_gc_scheduler.schedule(task) {
            error!("{} failed to schedule compact task: {}", self.peer.tag, e);
        }
    }

    fn on_ready_split_region(&mut self, derived: metapb::Region, regions: Vec<metapb::Region>) {
        let mut meta = self.store_meta.lock().unwrap();
        let region_id = derived.get_id();
        meta.set_region(derived, &mut self.peer);
        self.peer.post_split();
        let is_leader = self.peer.is_leader();
        if is_leader {
            self.peer.heartbeat_pd(&self.pd_scheduler);
            // Notify pd immediately to let it update the region meta.
            info!(
                "{} notify pd with split count {}",
                self.peer.tag,
                regions.len()
            );

            // Now pd only uses ReportBatchSplit for history operation show,
            // so we send it independently here.
            let task = PdTask::ReportBatchSplit {
                regions: regions.to_vec(),
            };

            if let Err(e) = self.pd_scheduler.schedule(task) {
                error!("{} failed to notify pd: {}", self.peer.tag, e);
            }
        }
        let last_key = enc_end_key(regions.last().unwrap());
        if meta.region_ranges.remove(&last_key).is_none() {
            panic!("{} original region should exists", self.peer.tag);
        }
        // It's not correct anymore.
        self.peer.approximate_size.take();
        let last_region_id = regions.last().unwrap().get_id();
        for new_region in regions {
            let new_region_id = new_region.get_id();
            let not_exist = meta
                .region_ranges
                .insert(enc_end_key(&new_region), new_region_id)
                .is_none();
            assert!(
                not_exist,
                "[region {}] should not exists",
                new_region.get_id()
            );
            if new_region_id == region_id {
                continue;
            }
            // Insert new regions and validation
            info!(
                "[region {}] insert new region {:?}",
                new_region.get_id(),
                new_region
            );

            let mut new_peer = match Peer::create(self, &new_region) {
                Ok(new_peer) => new_peer,
                Err(e) => {
                    // peer information is already written into db, can't recover.
                    // there is probably a bug.
                    panic!(
                        "{} create new split region {:?} err {:?}",
                        self.peer.tag, new_region, e
                    );
                }
            };
            for peer in new_region.get_peers() {
                // Add this peer to cache.
                new_peer.peer.insert_peer_cache(peer.clone());
            }
            let meta_peer = new_peer.peer.peer.clone();
            // New peer derive write flow from parent region,
            // this will be used by balance write flow.
            new_peer.peer.peer_stat = self.peer.peer_stat.clone();
            let campaigned = new_peer.peer.maybe_campaign(is_leader);
            new_peer.has_ready = campaigned;

            if is_leader {
                // The new peer is likely to become leader, send a heartbeat immediately to reduce
                // client query miss.
                new_peer.peer.heartbeat_pd(&self.pd_scheduler);
            }

            new_peer.peer.register_delegates();
            if let Some(r) = meta.regions.insert(new_region_id, new_region) {
                // If the store received a raft msg with the new region raft group
                // before splitting, it will creates a uninitialized peer.
                // We can remove this uninitialized peer directly.
                if !r.get_peers().is_empty() {
                    panic!(
                        "{} duplicated region {:?} for split region {:?}",
                        new_peer.peer.tag,
                        r,
                        new_peer.peer.region()
                    )
                }
                if self
                    .router
                    .force_send_peer_message(new_region_id, PeerMsg::Quit)
                    .is_err()
                {
                    warn!(
                        "{} failed to stop stale peer, are we shutting down?",
                        new_peer.peer.tag
                    );
                }
                self.router.unregister_mailbox(new_region_id);
            }

            if !campaigned {
                if let Some(msg) = meta
                    .pending_votes
                    .swap_remove_front(|m| m.get_to_peer() == &meta_peer)
                {
                    let _ = new_peer.on_raft_message(msg);
                }
            }
            if new_region_id == last_region_id {
                // To prevent from big region, the right region needs run split
                // check again after split.
                new_peer.peer.size_diff_hint = self.peer.cfg.region_split_check_diff.0;
            }
            self.router
                .register_mailbox(new_region_id, new_peer.mail_box());
            new_peer.start(&self.poller);
        }
    }

    #[inline]
    fn schedule_merge_check_tick(&self) {
        self.schedule_tick(
            self.peer.cfg.merge_check_tick_interval.0,
            PeerTick::CheckMerge,
        )
    }

    fn validate_merge_target(&self, target_region: &metapb::Region) -> Result<bool> {
        let region_id = target_region.get_id();
        let exist_region = {
            let meta = self.store_meta.lock().unwrap();
            meta.regions.get(&region_id).cloned()
        };
        if let Some(r) = exist_region {
            let exist_epoch = r.get_region_epoch();
            let expect_epoch = target_region.get_region_epoch();
            // exist_epoch > expect_epoch
            if util::is_epoch_stale(expect_epoch, exist_epoch) {
                return Err(box_err!(
                    "target region changed {:?} -> {:?}",
                    target_region,
                    r
                ));
            }
            // exist_epoch < expect_epoch
            if util::is_epoch_stale(exist_epoch, expect_epoch) {
                info!(
                    "{} target region still not catch up: {:?} vs {:?}, skip.",
                    self.peer.tag, target_region, r
                );
                return Ok(false);
            }
            return Ok(true);
        }

        let state_key = keys::region_state_key(region_id);
        let state: RegionLocalState = match self.kv_engine().get_msg_cf(CF_RAFT, &state_key) {
            Err(e) => {
                error!(
                    "{} failed to load region state of {}, ignore: {}",
                    self.peer.tag, region_id, e
                );
                return Ok(false);
            }
            Ok(None) => {
                info!(
                    "{} seems to merge into a new replica of region {}, let's wait.",
                    self.peer.tag, region_id
                );
                return Ok(false);
            }
            Ok(Some(state)) => state,
        };
        if state.get_state() != PeerState::Tombstone {
            info!("{} wait for region {} split.", self.peer.tag, region_id);
            return Ok(false);
        }

        let tombstone_region = state.get_region();
        if tombstone_region.get_region_epoch().get_conf_ver()
            < target_region.get_region_epoch().get_conf_ver()
        {
            info!(
                "{} seems to merge into a new replica of region {}, let's wait.",
                self.peer.tag, region_id
            );
            return Ok(false);
        }

        Err(box_err!("region {} is destroyed", region_id))
    }

    fn schedule_merge(&mut self) -> Result<()> {
        fail_point!("on_schedule_merge", |_| Ok(()));
        let req = {
            let state = self.peer.pending_merge_state.as_ref().unwrap();
            let expect_region = state.get_target();
            if !self.validate_merge_target(expect_region)? {
                return Ok(());
            }
            let sibling_region = expect_region;

            let min_index = self.peer.get_min_progress() + 1;
            let low = cmp::max(min_index, state.get_min_index());
            // TODO: move this into raft module.
            // > over >= to include the PrepareMerge proposal.
            let entries = if low > state.get_commit() {
                vec![]
            } else {
                self.peer
                    .get_store()
                    .entries(low, state.get_commit() + 1, NO_LIMIT)
                    .unwrap()
            };

            let sibling_peer = util::find_peer(&sibling_region, self.store_id()).unwrap();
            let mut request = new_admin_request(sibling_region.get_id(), sibling_peer.clone());
            request
                .mut_header()
                .set_region_epoch(sibling_region.get_region_epoch().clone());
            let mut admin = AdminRequest::new();
            admin.set_cmd_type(AdminCmdType::CommitMerge);
            admin.mut_commit_merge().set_source(self.region().clone());
            admin.mut_commit_merge().set_commit(state.get_commit());
            admin
                .mut_commit_merge()
                .set_entries(RepeatedField::from_vec(entries));
            request.set_admin_request(admin);
            request
        };
        // Please note that, here assumes that the unit of network isolation is store rather than
        // peer. So a quorum stores of souce region should also be the quorum stores of target
        // region. Otherwise we need to enable proposal forwarding.
        let _ = self.router.send_cmd(req, Callback::None);
        Ok(())
    }

    fn rollback_merge(&mut self) {
        let req = {
            let state = self.peer.pending_merge_state.as_ref().unwrap();
            let mut request = new_admin_request(self.region_id(), self.peer.peer.clone());
            request
                .mut_header()
                .set_region_epoch(self.peer.region().get_region_epoch().clone());
            let mut admin = AdminRequest::new();
            admin.set_cmd_type(AdminCmdType::RollbackMerge);
            admin.mut_rollback_merge().set_commit(state.get_commit());
            request.set_admin_request(admin);
            request
        };
        self.propose_raft_command(req, Callback::None);
    }

    fn on_check_merge(&mut self) {
        // In case merge is rollback.
        if !self.stopped && self.peer.pending_merge_state.is_some() {
            match self.schedule_merge() {
                Ok(_) => self.schedule_merge_check_tick(),
                Err(e) => {
                    info!(
                        "{} failed to schedule merge, rollback: {:?}",
                        self.peer.tag, e
                    );
                    self.rollback_merge();
                }
            }
        }
    }

    fn on_ready_prepare_merge(&mut self, region: metapb::Region, state: MergeState, merged: bool) {
        {
            let mut meta = self.store_meta.lock().unwrap();
            meta.set_region(region.clone(), &mut self.peer);
            self.peer.pending_merge_state = Some(state);
            self.notify_prepare_merge(&mut meta);
        }

        if merged {
            // CommitMerge will try to catch up log for source region. If PrepareMerge is executed
            // in the progress of catching up, there is no need to schedule merge again.
            return;
        }

        self.on_check_merge();
    }

    fn on_ready_commit_merge(
        &mut self,
        region: metapb::Region,
        source: metapb::Region,
    ) -> Option<oneshot::Receiver<()>> {
        let mut meta = self.store_meta.lock().unwrap();
        let lock_key = (source.get_id(), source.get_region_epoch().get_version());
        match meta.merge_locks.entry(lock_key) {
            // So premerge is executed.
            Entry::Occupied(e) => {
                e.remove();
            }
            Entry::Vacant(v) => {
                let (tx, mut rx) = oneshot::channel();
                let _ = rx.poll();
                v.insert(tx);
                return Some(rx);
            }
        }
        let prev = meta.region_ranges.remove(&enc_end_key(&source));
        assert_eq!(prev, Some(source.get_id()));
        let prev = if region.get_end_key() == source.get_end_key() {
            meta.region_ranges.remove(&enc_start_key(&source))
        } else {
            meta.region_ranges.remove(&enc_end_key(&region))
        };
        if prev != Some(region.get_id()) {
            panic!(
                "{} meta corrupted: prev: {:?}, ranges: {:?}",
                self.peer.tag, prev, meta.region_ranges
            );
        }
        meta.region_ranges
            .insert(enc_end_key(&region), region.get_id());
        assert!(meta.regions.remove(&source.get_id()).is_some());
        meta.set_region(region, &mut self.peer);
        if self.peer.is_leader() {
            // make approximate size and keys updated in time.
            self.peer.size_diff_hint = self.peer.cfg.region_split_check_diff.0;
            info!(
                "{} notify pd with merge {:?} into {:?}",
                self.peer.tag,
                source,
                self.peer.region()
            );
            self.peer.heartbeat_pd(&self.pd_scheduler);
        }
        let _ = self.router.send_peer_message(
            source.get_id(),
            PeerMsg::MergeResult {
                target: self.peer.peer.clone(),
                stale: false,
            },
        );
        None
    }

    /// Handle rollbacking Merge result.
    ///
    /// If commit is 0, it means that Merge is rollbacked by a snapshot; otherwise
    /// it's rollbacked by a proposal, and its value should be equal to the commit
    /// index of previous PrepareMerge.
    fn on_ready_rollback_merge(&mut self, commit: u64, region: Option<metapb::Region>) {
        let pending_commit = self.peer.pending_merge_state.as_ref().unwrap().get_commit();
        if commit != 0 && pending_commit != commit {
            panic!(
                "{} rollbacks a wrong merge: {} != {}",
                self.peer.tag, pending_commit, commit
            );
        }
        self.peer.pending_merge_state = None;
        if let Some(r) = region {
            let mut meta = self.store_meta.lock().unwrap();
            meta.set_region(r, &mut self.peer);
            let lock_key = (
                self.region_id(),
                // rollback will increase the version by 1.
                self.region().get_region_epoch().get_version() - 1,
            );
            assert!(meta.merge_locks.remove(&lock_key).is_some());
        }
        if self.peer.is_leader() {
            info!("{} notify pd with rollback merge {}", self.peer.tag, commit);
            self.peer.heartbeat_pd(&self.pd_scheduler);
        }
    }

    fn on_stale_merge(&mut self) {
        info!(
            "{} successful merge to {:?} can't be continued, try to gc stale peer.",
            self.peer.tag, self.peer.pending_merge_state
        );
        if let Some(job) = self.peer.maybe_destroy() {
            self.handle_destroy_peer(job);
        }
    }

    fn on_merge_result(&mut self, target: metapb::Peer, stale: bool) {
        let exists = self
            .peer
            .pending_merge_state
            .as_ref()
            .map_or(true, |s| s.get_target().get_peers().contains(&target));
        if !exists {
            panic!(
                "{} unexpected merge result: {:?} {:?} {}",
                self.peer.tag, self.peer.pending_merge_state, target, stale
            );
        }

        if !stale {
            info!(
                "{} merge to {:?} finish.",
                self.peer.tag,
                self.peer.pending_merge_state.as_ref().unwrap().target
            );
            self.destroy_peer(true);
        } else {
            self.on_stale_merge();
        }
    }

    fn on_ready_apply_snapshot(&mut self, apply_result: ApplySnapResult) {
        let prev_region = apply_result.prev_region;
        let region = apply_result.region;

        info!(
            "{} snapshot for region {:?} is applied",
            self.peer.tag, region
        );

        let mut meta = self.store_meta.lock().unwrap();

        debug!(
            "{} ranges {:?} prev_region {:?}",
            self.peer.tag, meta.region_ranges, prev_region
        );

        let initialized = !prev_region.get_peers().is_empty();
        if initialized {
            info!(
                "{} region changed from {:?} -> {:?} after applying snapshot",
                self.peer.tag, prev_region, region
            );
            let prev = meta.region_ranges.remove(&enc_end_key(&prev_region));
            if prev != Some(region.get_id()) {
                panic!(
                    "{} meta corrupted, expect {:?} got {:?}",
                    self.peer.tag, prev_region, prev
                );
            }
        }

        if let Some(r) = meta
            .region_ranges
            .insert(enc_end_key(&region), region.get_id())
        {
            panic!("{} unexpected region {:?}", self.peer.tag, r);
        }
        let prev = meta.regions.insert(region.get_id(), region);
        assert_eq!(prev, Some(prev_region));
    }

    fn on_ready_result(
        &mut self,
        merged: bool,
        exec_results: &mut VecDeque<ExecResult>,
        metrics: &ApplyMetrics,
    ) -> Option<oneshot::Receiver<()>> {
        self.store_stat.lock_cf_bytes_written += metrics.lock_cf_written_bytes;
        self.store_stat.engine_total_bytes_written += metrics.written_bytes;
        self.store_stat.engine_total_keys_written += metrics.written_keys;

        self.on_ready_exec_results(merged, exec_results)
    }

    fn on_ready_exec_results(
        &mut self,
        merged: bool,
        exec_results: &mut VecDeque<ExecResult>,
    ) -> Option<oneshot::Receiver<()>> {
        // handle executing committed log results
        while let Some(result) = exec_results.pop_front() {
            match result {
                ExecResult::ChangePeer(cp) => self.on_ready_change_peer(cp),
                ExecResult::CompactLog { first_index, state } => if !merged {
                    self.on_ready_compact_log(first_index, state)
                },
                ExecResult::SplitRegion { derived, regions } => {
                    self.on_ready_split_region(derived, regions)
                }
                ExecResult::PrepareMerge { region, state } => {
                    self.on_ready_prepare_merge(region, state, merged);
                }
                ExecResult::CommitMerge { region, source } => {
                    if let Some(rx) = self.on_ready_commit_merge(region.clone(), source.clone()) {
                        exec_results.push_front(ExecResult::CommitMerge { region, source });
                        return Some(rx);
                    }
                }
                ExecResult::RollbackMerge { region, commit } => {
                    self.on_ready_rollback_merge(commit, Some(region))
                }
                ExecResult::ComputeHash {
                    region,
                    index,
                    snap,
                } => self.on_ready_compute_hash(region, index, snap),
                ExecResult::VerifyHash { index, hash } => self.on_ready_verify_hash(index, hash),
                ExecResult::DeleteRange { .. } => {
                    // TODO: clean user properties?
                }
                ExecResult::IngestSST { ssts } => self.on_ingest_sst_result(ssts),
            }
        }
        None
    }

    /// Check if a request is valid if it has valid prepare_merge/commit_merge proposal.
    fn check_merge_proposal(&self, msg: &RaftCmdRequest) -> Result<()> {
        if !msg.get_admin_request().has_prepare_merge()
            && !msg.get_admin_request().has_commit_merge()
        {
            return Ok(());
        }

        let region = self.peer.region();

        if msg.get_admin_request().has_prepare_merge() {
            let target_region = msg.get_admin_request().get_prepare_merge().get_target();
            {
                let meta = self.store_meta.lock().unwrap();
                match meta.regions.get(&target_region.get_id()) {
                    Some(r) => if r != target_region {
                        return Err(box_err!(
                            "target region not matched, skip proposing: {:?} != {:?}",
                            r,
                            target_region
                        ));
                    },
                    None => {
                        return Err(box_err!(
                            "target region {} doesn't exist.",
                            target_region.get_id()
                        ))
                    }
                }
            }
            if !util::is_sibling_regions(target_region, region) {
                return Err(box_err!(
                    "{:?} and {:?} are not sibling, skip proposing",
                    target_region,
                    region
                ));
            }
            if !util::region_on_same_stores(target_region, region) {
                return Err(box_err!(
                    "peers doesn't match {:?} != {:?}, reject merge",
                    region.get_peers(),
                    target_region.get_peers()
                ));
            }
        } else {
            let source_region = msg.get_admin_request().get_commit_merge().get_source();
            if !util::is_sibling_regions(source_region, region) {
                return Err(box_err!(
                    "{:?} {:?} should be sibling",
                    source_region,
                    region
                ));
            }
            if !util::region_on_same_stores(source_region, region) {
                return Err(box_err!(
                    "peers not matched: {:?} {:?}",
                    source_region,
                    region
                ));
            }
        };

        Ok(())
    }

    fn pre_propose_raft_command(
        &mut self,
        msg: &RaftCmdRequest,
    ) -> Result<Option<RaftCmdResponse>> {
        // Check store_id, make sure that the msg is dispatched to the right place.
        util::check_store_id(msg, self.store_id())?;
        if msg.has_status_request() {
            // For status commands, we handle it here directly.
            let resp = self.execute_status_command(msg)?;
            return Ok(Some(resp));
        }

        // Check whether the store has the right peer to handle the request.
        let region_id = self.region_id();
        let leader_id = self.peer.leader_id();
        if !self.peer.is_leader() {
            let leader = self.peer.get_peer_from_cache(leader_id);
            return Err(Error::NotLeader(region_id, leader));
        }
        // peer_id must be the same as peer's.
        util::check_peer_id(msg, self.peer.peer_id())?;
        // Check whether the term is stale.
        util::check_term(msg, self.peer.term())?;

        match util::check_region_epoch(msg, self.peer.region(), true) {
            Err(Error::StaleEpoch(msg, mut new_regions)) => {
                // Attach the region which might be split from the current region. But it doesn't
                // matter if the region is not split from the current region. If the region meta
                // received by the TiKV driver is newer than the meta cached in the driver, the meta is
                // updated.
                let sibling_region = self.find_sibling_region();
                if let Some(sibling_region) = sibling_region {
                    new_regions.push(sibling_region);
                }
                Err(Error::StaleEpoch(msg, new_regions))
            }
            Err(e) => Err(e),
            Ok(()) => Ok(None),
        }
    }

    fn propose_raft_command(&mut self, msg: RaftCmdRequest, cb: Callback) {
        match self.pre_propose_raft_command(&msg) {
            Ok(Some(resp)) => {
                cb.invoke_with_response(resp);
                return;
            }
            Err(e) => {
                debug!("{} failed to propose {:?}: {:?}", self.peer.tag, msg, e);
                cb.invoke_with_response(new_error(e));
                return;
            }
            _ => (),
        }

        if let Err(e) = self.check_merge_proposal(&msg) {
            warn!(
                "{} failed to propose merge: {:?}: {}",
                self.peer.tag, msg, e
            );
            cb.invoke_with_response(new_error(e));
            return;
        }

        // Note:
        // The peer that is being checked is a leader. It might step down to be a follower later. It
        // doesn't matter whether the peer is a leader or not. If it's not a leader, the proposing
        // command log entry can't be committed.

        let mut resp = RaftCmdResponse::new();
        let term = self.peer.term();
        bind_term(&mut resp, term);
        if self
            .peer
            .propose(cb, msg, resp, &mut self.raft_metrics.propose)
        {
            self.has_ready = true;
        }

        // TODO: add timeout, if the command is not applied after timeout,
        // we will call the callback with timeout error.
    }

    fn find_sibling_region(&self) -> Option<Region> {
        let start = if self.peer.cfg.right_derive_when_split {
            Included(enc_start_key(self.peer.region()))
        } else {
            Excluded(enc_end_key(self.peer.region()))
        };
        let meta = self.store_meta.lock().unwrap();
        meta.region_ranges
            .range((start, Unbounded::<Key>))
            .next()
            .map(|(_, region_id)| meta.regions[&region_id].clone())
    }

    #[inline]
    fn schedule_raft_gc_log_tick(&self) {
        self.schedule_tick(
            self.peer.cfg.raft_log_gc_tick_interval.0,
            PeerTick::RaftLogGc,
        )
    }

    #[cfg_attr(feature = "cargo-clippy", allow(if_same_then_else))]
    fn on_raft_gc_log_tick(&mut self) {
        self.schedule_raft_gc_log_tick();

        let applied_idx = self.peer.get_store().applied_index();
        if !self.peer.is_leader() {
            self.peer.mut_store().compact_to(applied_idx + 1);
            return;
        }

        // Leader will replicate the compact log command to followers,
        // If we use current replicated_index (like 10) as the compact index,
        // when we replicate this log, the newest replicated_index will be 11,
        // but we only compact the log to 10, not 11, at that time,
        // the first index is 10, and replicated_index is 11, with an extra log,
        // and we will do compact again with compact index 11, in cycles...
        // So we introduce a threshold, if replicated index - first index > threshold,
        // we will try to compact log.
        // raft log entries[..............................................]
        //                  ^                                       ^
        //                  |-----------------threshold------------ |
        //              first_index                         replicated_index
        // `healthy_replicated_index` is the smallest `replicated_index` of healthy nodes.
        let truncated_idx = self.peer.get_store().truncated_index();
        let last_idx = self.peer.get_store().last_index();
        let (mut replicated_idx, mut healthy_replicated_idx) = (last_idx, last_idx);
        for (_, p) in self.peer.raft_group.raft.prs().iter() {
            if replicated_idx > p.matched {
                replicated_idx = p.matched;
            }
            if healthy_replicated_idx > p.matched && p.matched >= truncated_idx {
                healthy_replicated_idx = p.matched;
            }
        }
        // When an election happened or a new peer is added, replicated_idx can be 0.
        if replicated_idx > 0 {
            assert!(
                last_idx >= replicated_idx,
                "expect last index {} >= replicated index {}",
                last_idx,
                replicated_idx
            );
            REGION_MAX_LOG_LAG.observe((last_idx - replicated_idx) as f64);
        }
        self.peer
            .mut_store()
            .maybe_gc_cache(healthy_replicated_idx, applied_idx);
        let first_idx = self.peer.get_store().first_index();
        let mut compact_idx;
        if applied_idx > first_idx
            && applied_idx - first_idx >= self.peer.cfg.raft_log_gc_count_limit
        {
            compact_idx = applied_idx;
        } else if self.peer.raft_log_size_hint >= self.peer.cfg.raft_log_gc_size_limit.0 {
            compact_idx = applied_idx;
        } else if replicated_idx < first_idx
            || replicated_idx - first_idx <= self.peer.cfg.raft_log_gc_threshold
        {
            return;
        } else {
            compact_idx = replicated_idx;
        }

        // Have no idea why subtract 1 here, but original code did this by magic.
        assert!(compact_idx > 0);
        compact_idx -= 1;
        if compact_idx < first_idx {
            // In case compact_idx == first_idx before subtraction.
            return;
        }

        let term = self
            .peer
            .raft_group
            .raft
            .raft_log
            .term(compact_idx)
            .unwrap();

        // Create a compact log request and notify directly.
        let request =
            new_compact_log_request(self.region_id(), self.peer.peer.clone(), compact_idx, term);

        self.propose_raft_command(request, Callback::None);

        PEER_GC_RAFT_LOG_COUNTER.inc_by((compact_idx - first_idx) as i64);
    }

    #[inline]
    fn schedule_split_region_check_tick(&mut self) {
        if !self
            .tick_tracker
            .contains(TickSchedulerTracker::SPLIT_CHECK)
        {
            self.tick_tracker.insert(TickSchedulerTracker::SPLIT_CHECK);
            self.schedule_tick(
                self.peer.cfg.split_region_check_tick_interval.0,
                PeerTick::SplitRegionCheck,
            );
        }
    }

    fn on_split_region_check_tick(&mut self) {
        self.tick_tracker.remove(TickSchedulerTracker::SPLIT_CHECK);
        // TODO: avoid frequent scan.
        if !self.peer.is_leader() {
            return;
        }

        self.schedule_split_region_check_tick();
        // When restart, the approximate size will be None. The
        // split check will first check the region size, and then
        // check whether the region should split.  This should
        // work even if we change the region max size.
        // If peer says should update approximate size, update region
        // size and check whether the region should split.
        if self.peer.approximate_size.is_some()
            && self.peer.compaction_declined_bytes < self.peer.cfg.region_split_check_diff.0
            && self.peer.size_diff_hint < self.peer.cfg.region_split_check_diff.0
        {
            return;
        }
        let task = SplitCheckTask::new(self.peer.region().clone(), true, CheckPolicy::SCAN);
        if let Err(e) = self.split_check_scheduler.schedule(task) {
            error!("{} failed to schedule split check: {}", self.peer.tag, e);
        }
        self.peer.size_diff_hint = 0;
        self.peer.compaction_declined_bytes = 0;
    }

    fn on_prepare_split_region(
        &mut self,
        region_epoch: metapb::RegionEpoch,
        split_keys: Vec<Vec<u8>>,
        cb: Callback,
    ) {
        if let Err(e) = self.validate_split_region(&region_epoch, &split_keys) {
            warn!("{} invalid split request: {:?}", self.peer.tag, e);
            cb.invoke_with_response(new_error(e));
            return;
        }
        let region = self.peer.region();
        let task = PdTask::AskBatchSplit {
            region: region.clone(),
            split_keys,
            peer: self.peer.peer.clone(),
            right_derive: self.peer.cfg.right_derive_when_split,
            callback: cb,
        };
        if let Err(Stopped(t)) = self.pd_scheduler.schedule(task) {
            error!("{} failed to notify pd to split: Stopped", self.peer.tag);
            match t {
                PdTask::AskBatchSplit { callback, .. } => {
                    callback.invoke_with_response(new_error(box_err!("failed to split: Stopped")));
                }
                _ => unreachable!(),
            }
        }
    }

    fn validate_split_region(
        &mut self,
        epoch: &metapb::RegionEpoch,
        split_keys: &[Vec<u8>],
    ) -> Result<()> {
        if split_keys.is_empty() {
            return Err(box_err!("no split key is specified."));
        }
        for key in split_keys {
            if key.is_empty() {
                return Err(box_err!("split key should not be empty"));
            }
        }
        if !self.peer.is_leader() {
            return Err(Error::NotLeader(
                self.region_id(),
                self.peer.get_peer_from_cache(self.peer.leader_id()),
            ));
        }

        let region = self.peer.region();
        let latest_epoch = region.get_region_epoch();

        if latest_epoch.get_version() != epoch.get_version() {
            return Err(Error::StaleEpoch(
                format!(
                    "epoch changed {:?} != {:?}, retry later",
                    latest_epoch, epoch
                ),
                vec![region.to_owned()],
            ));
        }
        Ok(())
    }

    fn on_schedule_half_split_region(
        &mut self,
        region_epoch: &metapb::RegionEpoch,
        policy: CheckPolicy,
    ) {
        if !self.peer.is_leader() {
            // region on this store is no longer leader, skipped.
            warn!(
                "{} region on {} is not leader, skip.",
                self.peer.tag,
                self.store_id()
            );
            return;
        }

        let region = self.peer.region();
        if util::is_epoch_stale(region_epoch, region.get_region_epoch()) {
            warn!("{} receive a stale halfsplit message", self.peer.tag);
            return;
        }

        let task = SplitCheckTask::new(region.clone(), false, policy);
        if let Err(e) = self.split_check_scheduler.schedule(task) {
            error!("{} failed to schedule split check: {}", self.peer.tag, e);
        }
    }

    fn on_pd_heartbeat_tick(&mut self) {
        self.tick_tracker.remove(TickSchedulerTracker::PD_HEARTBEAT);
        self.peer.check_peers();

        if !self.peer.is_leader() {
            return;
        }
        self.peer.heartbeat_pd(&self.pd_scheduler);

        self.schedule_pd_heartbeat_tick();

        // TODO: update leader and region metrics in time.
    }

    #[inline]
    fn schedule_pd_heartbeat_tick(&mut self) {
        if !self
            .tick_tracker
            .contains(TickSchedulerTracker::PD_HEARTBEAT)
        {
            self.tick_tracker.insert(TickSchedulerTracker::PD_HEARTBEAT);
            self.schedule_tick(
                self.peer.cfg.pd_heartbeat_tick_interval.0,
                PeerTick::PdHeartbeat,
            );
        }
    }

    fn on_check_peer_stale_state_tick(&mut self) {
        self.tick_tracker.remove(TickSchedulerTracker::STALE_PEER);
        let mut leader_missing = 0;
        if self.peer.pending_remove || self.peer.is_leader() {
            return;
        }
        self.schedule_check_peer_stale_state_tick();

        if self.peer.is_applying_snapshot() || self.peer.has_pending_snapshot() {
            return;
        }

<<<<<<< HEAD
        // If this peer detects the leader is missing for a long long time,
        // it should consider itself as a stale peer which is removed from
        // the original cluster.
        // This most likely happens in the following scenario:
        // At first, there are three peer A, B, C in the cluster, and A is leader.
        // Peer B gets down. And then A adds D, E, F into the cluster.
        // Peer D becomes leader of the new cluster, and then removes peer A, B, C.
        // After all these peer in and out, now the cluster has peer D, E, F.
        // If peer B goes up at this moment, it still thinks it is one of the cluster
        // and has peers A, C. However, it could not reach A, C since they are removed
        // from the cluster or probably destroyed.
        // Meantime, D, E, F would not reach B, since it's not in the cluster anymore.
        // In this case, peer B would notice that the leader is missing for a long time,
        // and it would check with pd to confirm whether it's still a member of the cluster.
        // If not, it destroys itself as a stale peer which is removed out already.
        match self.peer.check_stale_state() {
            StaleState::Valid => (),
            StaleState::LeaderMissing => {
                warn!(
                    "{} leader missing longer than abnormal_leader_missing_duration {:?}",
                    self.peer.tag, self.peer.cfg.abnormal_leader_missing_duration.0,
                );
                leader_missing += 1;
            }
            StaleState::ToValidate => {
                // for peer B in case 1 above
                warn!(
                    "{} leader missing longer than max_leader_missing_duration {:?}. \
                     To check with pd whether it's still valid",
                    self.peer.tag, self.peer.cfg.max_leader_missing_duration.0,
                );
                let task = PdTask::ValidatePeer {
                    peer: self.peer.peer.clone(),
                    region: self.peer.region().clone(),
                    merge_source: None,
                };
                if let Err(e) = self.pd_scheduler.schedule(task) {
                    error!("{} failed to notify pd: {}", self.peer.tag, e)
=======
            // If this peer detects the leader is missing for a long long time,
            // it should consider itself as a stale peer which is removed from
            // the original cluster.
            // This most likely happens in the following scenario:
            // At first, there are three peer A, B, C in the cluster, and A is leader.
            // Peer B gets down. And then A adds D, E, F into the cluster.
            // Peer D becomes leader of the new cluster, and then removes peer A, B, C.
            // After all these peer in and out, now the cluster has peer D, E, F.
            // If peer B goes up at this moment, it still thinks it is one of the cluster
            // and has peers A, C. However, it could not reach A, C since they are removed
            // from the cluster or probably destroyed.
            // Meantime, D, E, F would not reach B, since it's not in the cluster anymore.
            // In this case, peer B would notice that the leader is missing for a long time,
            // and it would check with pd to confirm whether it's still a member of the cluster.
            // If not, it destroys itself as a stale peer which is removed out already.
            let state = peer.check_stale_state();
            fail_point!("peer_check_stale_state", state != StaleState::Valid, |_| {});
            match state {
                StaleState::Valid => (),
                StaleState::LeaderMissing => {
                    warn!(
                        "{} leader missing longer than abnormal_leader_missing_duration {:?}",
                        peer.tag, self.cfg.abnormal_leader_missing_duration.0,
                    );
                    leader_missing += 1;
                }
                StaleState::ToValidate => {
                    // for peer B in case 1 above
                    warn!(
                        "{} leader missing longer than max_leader_missing_duration {:?}. \
                         To check with pd whether it's still valid",
                        peer.tag, self.cfg.max_leader_missing_duration.0,
                    );
                    let task = PdTask::ValidatePeer {
                        peer: peer.peer.clone(),
                        region: peer.region().clone(),
                        merge_source: None,
                    };
                    if let Err(e) = self.pd_worker.schedule(task) {
                        error!("{} failed to notify pd: {}", peer.tag, e)
                    }
>>>>>>> 03ff8e96
                }
            }
        }
        // TODO: fix this metrics.
        self.raft_metrics.leader_missing = leader_missing;
    }

    #[inline]
    fn schedule_check_peer_stale_state_tick(&mut self) {
        if !self.tick_tracker.contains(TickSchedulerTracker::STALE_PEER) {
            self.tick_tracker.insert(TickSchedulerTracker::STALE_PEER);
            self.schedule_tick(
                self.peer.cfg.peer_stale_state_check_interval.0,
                PeerTick::CheckPeerStaleState,
            )
        }
    }
}

// Consistency Check implementation.

impl<T: Transport> Peer<T> {
    /// Verify and store the hash to state. return true means the hash has been stored successfully.
    fn verify_and_store_hash(&mut self, expected_index: u64, expected_hash: Vec<u8>) -> bool {
        if expected_index < self.peer.consistency_state.index {
            REGION_HASH_COUNTER_VEC
                .with_label_values(&["verify", "miss"])
                .inc();
            warn!(
                "{} has scheduled a new hash: {} > {}, skip.",
                self.peer.tag, self.peer.consistency_state.index, expected_index
            );
            return false;
        }

        if self.peer.consistency_state.index == expected_index {
            if self.peer.consistency_state.hash.is_empty() {
                warn!(
                    "{} duplicated consistency check detected, skip.",
                    self.peer.tag
                );
                return false;
            }
            if self.peer.consistency_state.hash != expected_hash {
                panic!(
                    "{} hash at {} not correct, want \"{}\", got \"{}\"!!!",
                    self.peer.tag,
                    self.peer.consistency_state.index,
                    escape(&expected_hash),
                    escape(&self.peer.consistency_state.hash)
                );
            }
            info!(
                "{} consistency check at {} pass.",
                self.peer.tag, self.peer.consistency_state.index
            );
            REGION_HASH_COUNTER_VEC
                .with_label_values(&["verify", "matched"])
                .inc();
            self.peer.consistency_state.hash = vec![];
            return false;
        }

        if self.peer.consistency_state.index != INVALID_INDEX
            && !self.peer.consistency_state.hash.is_empty()
        {
            // Maybe computing is too slow or computed result is dropped due to channel full.
            // If computing is too slow, miss count will be increased twice.
            REGION_HASH_COUNTER_VEC
                .with_label_values(&["verify", "miss"])
                .inc();
            warn!(
                "{} hash belongs to index {}, but we want {}, skip.",
                self.peer.tag, self.peer.consistency_state.index, expected_index
            );
        }

        info!(
            "{} save hash of {} for consistency check later.",
            self.peer.tag, expected_index
        );
        self.peer.consistency_state.index = expected_index;
        self.peer.consistency_state.hash = expected_hash;
        true
    }

    fn on_ready_compute_hash(&mut self, region: metapb::Region, index: u64, snap: EngineSnapshot) {
        self.peer.consistency_state.last_check_time = Instant::now();
        let task = ConsistencyCheckTask::compute_hash(region, index, snap);
        info!("{} schedule {}", self.peer.tag, task);
        if let Err(e) = self.consistency_check_scheduler.schedule(task) {
            error!("{} schedule failed: {:?}", self.peer.tag, e);
        }
    }

    fn on_ready_verify_hash(&mut self, expected_index: u64, expected_hash: Vec<u8>) {
        self.verify_and_store_hash(expected_index, expected_hash);
    }

    fn on_hash_computed(&mut self, index: u64, hash: Vec<u8>) {
        if !self.verify_and_store_hash(index, hash) {
            return;
        }

        let request = new_verify_hash_request(
            self.region_id(),
            self.peer.peer.clone(),
            &self.peer.consistency_state,
        );
        self.propose_raft_command(request, Callback::None);
    }

    fn on_ingest_sst_result(&mut self, ssts: Vec<SSTMeta>) {
        for sst in &ssts {
            self.peer.size_diff_hint += sst.get_length();
        }

        let task = CleanupSSTTask::DeleteSST { ssts };
        if let Err(e) = self.cleanup_sst_scheduler.schedule(task) {
            error!("{} schedule to delete ssts: {:?}", self.peer.tag, e);
        }
    }

    fn on_gc_snap(&mut self, keys: Vec<(SnapKey, bool)>) {
        let s = self.peer.get_store();
        let compacted_idx = s.truncated_index();
        let compacted_term = s.truncated_term();
        let is_applying_snap = s.is_applying_snapshot();
        for (key, is_sending) in keys {
            if is_sending {
                let s = match self.snap_mgr.get_snapshot_for_sending(&key) {
                    Ok(s) => s,
                    Err(e) => {
                        error!(
                            "{} failed to load snapshot for {}: {:?}",
                            self.peer.tag, key, e
                        );
                        continue;
                    }
                };
                if key.term < compacted_term || key.idx < compacted_idx {
                    info!(
                        "{} snap file {} has been compacted, delete.",
                        self.peer.tag, key
                    );
                    self.snap_mgr.delete_snapshot(&key, s.as_ref(), false);
                } else if let Ok(meta) = s.meta() {
                    let modified = match meta.modified() {
                        Ok(m) => m,
                        Err(e) => {
                            error!(
                                "{} failed to load snapshot for {}: {:?}",
                                self.peer.tag, key, e
                            );
                            continue;
                        }
                    };
                    if let Ok(elapsed) = modified.elapsed() {
                        if elapsed > self.peer.cfg.snap_gc_timeout.0 {
                            info!(
                                "{} snap file {} has been expired, delete.",
                                self.peer.tag, key
                            );
                            self.snap_mgr.delete_snapshot(&key, s.as_ref(), false);
                        }
                    }
                }
            } else if key.term <= compacted_term
                && (key.idx < compacted_idx || key.idx == compacted_idx && !is_applying_snap)
            {
                info!(
                    "{} snap file {} has been applied, delete.",
                    self.peer.tag, key
                );
                let a = match self.snap_mgr.get_snapshot_for_applying(&key) {
                    Ok(a) => a,
                    Err(e) => {
                        error!(
                            "{} failed to load snapshot for {}: {:?}",
                            self.peer.tag, key, e
                        );
                        continue;
                    }
                };
                self.snap_mgr.delete_snapshot(&key, a.as_ref(), false);
            }
        }
    }
}

impl<T: Transport> Peer<T> {
    #[inline]
    fn on_tick(&mut self, tick: PeerTick) {
        match tick {
            PeerTick::Raft => self.on_raft_base_tick(),
            PeerTick::SplitRegionCheck => self.on_split_region_check_tick(),
            PeerTick::PdHeartbeat => self.on_pd_heartbeat_tick(),
            PeerTick::RaftLogGc => self.on_raft_gc_log_tick(),
            PeerTick::CheckMerge => self.on_check_merge(),
            PeerTick::CheckPeerStaleState => self.on_check_peer_stale_state_tick(),
        }
    }

    fn stop(&mut self) {
        self.stopped = true;
        self.peer.stop();
    }

    fn on_peer_msg(&mut self, msg: PeerMsg) {
        match msg {
            PeerMsg::RaftMessage(data) => if let Err(e) = self.on_raft_message(data) {
                error!("{} handle raft message err: {:?}", self.peer.tag, e);
            },
            PeerMsg::RaftCmd {
                send_time,
                request,
                callback,
            } => {
                self.raft_metrics
                    .propose
                    .request_wait_time
                    .observe(duration_to_sec(send_time.elapsed()) as f64);
                self.propose_raft_command(request, callback)
            }
            PeerMsg::Tick(t) => self.on_tick(t),
            PeerMsg::ApplyRes(res) => self.on_apply_res(res),
            PeerMsg::SignificantMsg(m) => self.on_significant_msg(m),
            PeerMsg::ComputeHashResult { index, hash } => self.on_hash_computed(index, hash),
            // TODO: format keys
            PeerMsg::SplitRegion {
                region_epoch,
                split_keys,
                callback,
            } => {
                info!("{} on split region at key {:?}.", self.peer.tag, split_keys);
                self.on_prepare_split_region(region_epoch, split_keys, callback);
            }
            PeerMsg::RegionApproximateSize { size } => {
                self.peer.approximate_size = Some(size);
            }
            PeerMsg::RegionApproximateKeys { keys } => {
                self.peer.approximate_keys = Some(keys);
            }
            PeerMsg::CompactionDeclinedBytes(bytes) => {
                self.peer.compaction_declined_bytes += bytes;
                if self.peer.compaction_declined_bytes >= self.peer.cfg.region_split_check_diff.0 {
                    UPDATE_REGION_SIZE_BY_COMPACTION_COUNTER.inc();
                }
            }
            PeerMsg::GcSnap(keys) => self.on_gc_snap(keys),
            PeerMsg::HalfSplitRegion {
                region_epoch,
                policy,
            } => self.on_schedule_half_split_region(&region_epoch, policy),
            PeerMsg::MergeResult { target, stale } => self.on_merge_result(target, stale),
            PeerMsg::Quit => {
                info!("{} receive quit message", self.peer.tag);
                self.stop();
            }
            PeerMsg::BatchRaftSnapCmds { .. } => unreachable!(),
        }
    }
}

impl<T> AsRef<peer::Peer> for Peer<T> {
    #[inline]
    fn as_ref(&self) -> &peer::Peer {
        &self.peer
    }
}

impl<T: Transport> Future for Peer<T> {
    type Item = ();
    type Error = ();

    fn poll(&mut self) -> Poll<(), ()> {
        if self.pending_apply.is_some() {
            match self.pending_apply.as_mut().unwrap().notifier.poll() {
                Ok(Async::Ready(())) | Err(_) => {}
                Ok(Async::NotReady) => return Ok(Async::NotReady),
            }
            if !self.resume_handling_pending_apply() {
                return Ok(Async::NotReady);
            }
        }
        let mut msgs;
        match self.receiver.poll() {
            Ok(Async::Ready(Some(m))) => {
                msgs = Vec::with_capacity(self.peer.cfg.messages_per_tick);
                msgs.push(m);
            }
            Ok(Async::NotReady) => return Ok(Async::NotReady),
            _ => unreachable!(),
        }
        loop {
            while msgs.len() < self.peer.cfg.messages_per_tick {
                match self.receiver.poll() {
                    Ok(Async::Ready(Some(m))) => msgs.push(m),
                    Ok(Async::NotReady) => break,
                    _ => unreachable!(),
                }
            }
            let keep_going = msgs.len() == self.peer.cfg.messages_per_tick;
            for m in msgs.drain(..) {
                self.on_peer_msg(m);
            }
            // TODO: should stopped be checked first?
            if self.has_ready {
                self.handle_raft_ready();
                self.has_ready = false;
            }
            if !self.stopped {
                if self.queued_snapshot {
                    let mut meta = self.store_meta.lock().unwrap();
                    meta.pending_snapshot_regions
                        .retain(|r| r.get_id() != self.region_id());
                }
                if keep_going {
                    continue;
                }
                if self.need_flush_trans {
                    self.trans.flush();
                    self.need_flush_trans = false;
                }
                return Ok(Async::NotReady);
            }
            return Ok(Async::Ready(()));
        }
    }
}

fn new_admin_request(region_id: u64, peer: metapb::Peer) -> RaftCmdRequest {
    let mut request = RaftCmdRequest::new();
    request.mut_header().set_region_id(region_id);
    request.mut_header().set_peer(peer);
    request
}

fn new_verify_hash_request(
    region_id: u64,
    peer: metapb::Peer,
    state: &ConsistencyState,
) -> RaftCmdRequest {
    let mut request = new_admin_request(region_id, peer);

    let mut admin = AdminRequest::new();
    admin.set_cmd_type(AdminCmdType::VerifyHash);
    admin.mut_verify_hash().set_index(state.index);
    admin.mut_verify_hash().set_hash(state.hash.clone());
    request.set_admin_request(admin);
    request
}

#[allow(dead_code)]
fn new_compute_hash_request(region_id: u64, peer: metapb::Peer) -> RaftCmdRequest {
    let mut request = new_admin_request(region_id, peer);

    let mut admin = AdminRequest::new();
    admin.set_cmd_type(AdminCmdType::ComputeHash);
    request.set_admin_request(admin);
    request
}

fn new_compact_log_request(
    region_id: u64,
    peer: metapb::Peer,
    compact_index: u64,
    compact_term: u64,
) -> RaftCmdRequest {
    let mut request = new_admin_request(region_id, peer);

    let mut admin = AdminRequest::new();
    admin.set_cmd_type(AdminCmdType::CompactLog);
    admin.mut_compact_log().set_compact_index(compact_index);
    admin.mut_compact_log().set_compact_term(compact_term);
    request.set_admin_request(admin);
    request
}

impl<T: Transport> Peer<T> {
    // Handle status commands here, separate the logic, maybe we can move it
    // to another file later.
    // Unlike other commands (write or admin), status commands only show current
    // store status, so no need to handle it in raft group.
    fn execute_status_command(&mut self, request: &RaftCmdRequest) -> Result<RaftCmdResponse> {
        let cmd_type = request.get_status_request().get_cmd_type();
        let mut response = match cmd_type {
            StatusCmdType::RegionLeader => self.execute_region_leader(request),
            StatusCmdType::RegionDetail => self.execute_region_detail(request),
            StatusCmdType::InvalidStatus => Err(box_err!("invalid status command!")),
        }?;
        response.set_cmd_type(cmd_type);

        let mut resp = RaftCmdResponse::new();
        resp.set_status_response(response);
        // Bind peer current term here.
        bind_term(&mut resp, self.peer.term());
        Ok(resp)
    }

    fn execute_region_leader(&mut self, _: &RaftCmdRequest) -> Result<StatusResponse> {
        let mut resp = StatusResponse::new();
        if let Some(leader) = self.peer.get_peer_from_cache(self.peer.leader_id()) {
            resp.mut_region_leader().set_leader(leader);
        }

        Ok(resp)
    }

    fn execute_region_detail(&mut self, request: &RaftCmdRequest) -> Result<StatusResponse> {
        if !self.peer.get_store().is_initialized() {
            let region_id = request.get_header().get_region_id();
            return Err(Error::RegionNotInitialized(region_id));
        }
        let mut resp = StatusResponse::new();
        resp.mut_region_detail()
            .set_region(self.peer.region().clone());
        if let Some(leader) = self.peer.get_peer_from_cache(self.peer.leader_id()) {
            resp.mut_region_detail().set_leader(leader);
        }

        Ok(resp)
    }
}<|MERGE_RESOLUTION|>--- conflicted
+++ resolved
@@ -2073,7 +2073,6 @@
             return;
         }
 
-<<<<<<< HEAD
         // If this peer detects the leader is missing for a long long time,
         // it should consider itself as a stale peer which is removed from
         // the original cluster.
@@ -2089,7 +2088,9 @@
         // In this case, peer B would notice that the leader is missing for a long time,
         // and it would check with pd to confirm whether it's still a member of the cluster.
         // If not, it destroys itself as a stale peer which is removed out already.
-        match self.peer.check_stale_state() {
+        let state = self.peer.check_stale_state();
+        fail_point!("peer_check_stale_state", state != StaleState::Valid, |_| {});
+        match state {
             StaleState::Valid => (),
             StaleState::LeaderMissing => {
                 warn!(
@@ -2107,54 +2108,11 @@
                 );
                 let task = PdTask::ValidatePeer {
                     peer: self.peer.peer.clone(),
-                    region: self.peer.region().clone(),
+                    region: self.region().clone(),
                     merge_source: None,
                 };
                 if let Err(e) = self.pd_scheduler.schedule(task) {
                     error!("{} failed to notify pd: {}", self.peer.tag, e)
-=======
-            // If this peer detects the leader is missing for a long long time,
-            // it should consider itself as a stale peer which is removed from
-            // the original cluster.
-            // This most likely happens in the following scenario:
-            // At first, there are three peer A, B, C in the cluster, and A is leader.
-            // Peer B gets down. And then A adds D, E, F into the cluster.
-            // Peer D becomes leader of the new cluster, and then removes peer A, B, C.
-            // After all these peer in and out, now the cluster has peer D, E, F.
-            // If peer B goes up at this moment, it still thinks it is one of the cluster
-            // and has peers A, C. However, it could not reach A, C since they are removed
-            // from the cluster or probably destroyed.
-            // Meantime, D, E, F would not reach B, since it's not in the cluster anymore.
-            // In this case, peer B would notice that the leader is missing for a long time,
-            // and it would check with pd to confirm whether it's still a member of the cluster.
-            // If not, it destroys itself as a stale peer which is removed out already.
-            let state = peer.check_stale_state();
-            fail_point!("peer_check_stale_state", state != StaleState::Valid, |_| {});
-            match state {
-                StaleState::Valid => (),
-                StaleState::LeaderMissing => {
-                    warn!(
-                        "{} leader missing longer than abnormal_leader_missing_duration {:?}",
-                        peer.tag, self.cfg.abnormal_leader_missing_duration.0,
-                    );
-                    leader_missing += 1;
-                }
-                StaleState::ToValidate => {
-                    // for peer B in case 1 above
-                    warn!(
-                        "{} leader missing longer than max_leader_missing_duration {:?}. \
-                         To check with pd whether it's still valid",
-                        peer.tag, self.cfg.max_leader_missing_duration.0,
-                    );
-                    let task = PdTask::ValidatePeer {
-                        peer: peer.peer.clone(),
-                        region: peer.region().clone(),
-                        merge_source: None,
-                    };
-                    if let Err(e) = self.pd_worker.schedule(task) {
-                        error!("{} failed to notify pd: {}", peer.tag, e)
-                    }
->>>>>>> 03ff8e96
                 }
             }
         }
