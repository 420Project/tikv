--- conflicted
+++ resolved
@@ -14,16 +14,11 @@
 use std::mem;
 use std::sync::Mutex;
 
-<<<<<<< HEAD
-use raftstore::store::fsm::Router;
-use raftstore::store::{keys, util, PeerMsg};
-=======
 use super::super::error::Result;
 use kvproto::metapb::Region;
 use kvproto::pdpb::CheckPolicy;
-use raftstore::store::util as raftstore_util;
-use raftstore::store::{keys, util, Msg};
->>>>>>> 03ff8e96
+use raftstore::store::fsm::Router;
+use raftstore::store::{keys, util, PeerMsg};
 use rocksdb::DB;
 
 use super::super::metrics::*;
@@ -98,7 +93,7 @@
     }
 
     fn approximate_split_keys(&self, region: &Region, engine: &DB) -> Result<Vec<Vec<u8>>> {
-        Ok(box_try!(raftstore_util::get_region_approximate_split_keys(
+        Ok(box_try!(util::get_region_approximate_split_keys(
             engine,
             region,
             self.split_size,
@@ -133,11 +128,7 @@
 
 impl Coprocessor for SizeCheckObserver {}
 
-<<<<<<< HEAD
 impl SplitCheckObserver for SizeCheckObserver {
-    fn add_checker(&self, ctx: &mut ObserverContext, host: &mut Host, engine: &DB) {
-=======
-impl<C: Sender<Msg> + Send> SplitCheckObserver for SizeCheckObserver<C> {
     fn add_checker(
         &self,
         ctx: &mut ObserverContext,
@@ -145,7 +136,6 @@
         engine: &DB,
         mut policy: CheckPolicy,
     ) {
->>>>>>> 03ff8e96
         let region = ctx.region();
         let region_id = region.get_id();
         let region_size = match util::get_region_approximate_size(engine, region) {
@@ -166,17 +156,9 @@
             }
         };
 
-<<<<<<< HEAD
+        // send it to rafastore to update region approximate size
         let res = PeerMsg::RegionApproximateSize { size: region_size };
         if let Err(e) = self.ch.lock().unwrap().send_peer_message(region_id, res) {
-=======
-        // send it to rafastore to update region approximate size
-        let res = Msg::RegionApproximateSize {
-            region_id,
-            size: region_size,
-        };
-        if let Err(e) = self.ch.try_send(res) {
->>>>>>> 03ff8e96
             warn!(
                 "[region {}] failed to send approximate region size: {}",
                 region_id, e
@@ -281,92 +263,7 @@
         region.mut_region_epoch().set_version(2);
         region.mut_region_epoch().set_conf_ver(5);
 
-<<<<<<< HEAD
         let (tx, rx) = Router::new_for_test(1);
-        let mut cfg = Config::default();
-        cfg.region_max_size = ReadableSize(100);
-        cfg.region_split_size = ReadableSize(60);
-        cfg.batch_split_limit = 1;
-
-        let mut runnable = SplitCheckRunner::new(
-            Arc::clone(&engine),
-            tx.clone(),
-            Arc::new(CoprocessorHost::new(cfg, tx.clone())),
-        );
-
-        // so split key will be z0006
-        for i in 0..7 {
-            let s = keys::data_key(format!("{:04}", i).as_bytes());
-            engine.put(&s, &s).unwrap();
-        }
-
-        runnable.run(SplitCheckTask::new(region.clone(), true, CheckPolicy::SCAN));
-        // size has not reached the max_size 100 yet.
-        match rx.try_recv() {
-            Ok(PeerMsg::RegionApproximateSize { .. }) => {}
-            others => panic!("expect recv empty, but got {:?}", others),
-        }
-
-        for i in 7..11 {
-            let s = keys::data_key(format!("{:04}", i).as_bytes());
-            engine.put(&s, &s).unwrap();
-        }
-
-        // Approximate size of memtable is inaccurate for small data,
-        // we flush it to SST so we can use the size properties instead.
-        engine.flush(true).unwrap();
-
-        runnable.run(SplitCheckTask::new(region.clone(), true, CheckPolicy::SCAN));
-        must_split_at(&rx, &region, vec![b"0006".to_vec()]);
-
-        // So split key will be z0003
-        for i in 0..6 {
-            let s = keys::data_key(format!("{:04}", i).as_bytes());
-            for cf in ALL_CFS {
-                let handle = engine.cf_handle(cf).unwrap();
-                engine.put_cf(handle, &s, &s).unwrap();
-            }
-        }
-        for cf in ALL_CFS {
-            let handle = engine.cf_handle(cf).unwrap();
-            engine.flush_cf(handle, true).unwrap();
-        }
-
-        runnable.run(SplitCheckTask::new(region.clone(), true, CheckPolicy::SCAN));
-        must_split_at(&rx, &region, vec![b"0003".to_vec()]);
-        drop(rx);
-        // It should be safe even the result can't be sent back.
-        runnable.run(SplitCheckTask::new(region, true, CheckPolicy::SCAN));
-    }
-
-    #[test]
-    fn test_batch_split_check() {
-        let path = TempDir::new("test-raftstore").unwrap();
-        let path_str = path.path().to_str().unwrap();
-        let db_opts = DBOptions::new();
-        let mut cf_opts = ColumnFamilyOptions::new();
-        let f = Box::new(RangePropertiesCollectorFactory::default());
-        cf_opts.add_table_properties_collector_factory("tikv.range-collector", f);
-
-        let cfs_opts = ALL_CFS
-            .iter()
-            .map(|cf| CFOptions::new(cf, cf_opts.clone()))
-            .collect();
-        let engine = Arc::new(new_engine_opt(path_str, db_opts, cfs_opts).unwrap());
-
-        let mut region = Region::new();
-        region.set_id(1);
-        region.set_start_key(vec![]);
-        region.set_end_key(vec![]);
-        region.mut_peers().push(Peer::new());
-        region.mut_region_epoch().set_version(2);
-        region.mut_region_epoch().set_conf_ver(5);
-
-        let (tx, rx) = Router::new_for_test(1);
-=======
-        let (tx, rx) = mpsc::sync_channel(100);
-        let ch = RetryableSendCh::new(tx, "test-batch-split");
->>>>>>> 03ff8e96
         let mut cfg = Config::default();
         cfg.region_max_size = ReadableSize(100);
         cfg.region_split_size = ReadableSize(60);
